--- conflicted
+++ resolved
@@ -513,8 +513,9 @@
         (strcmp(PreloadEnv, "1") == 0 || strcmp(PreloadEnv, "yes") == 0 ||
          strcmp(PreloadEnv, "Yes") == 0 || strcmp(PreloadEnv, "YES") == 0))
     {
-        Svcs->verbose(CP_Stream, "making preload available in RDMA DP based on "
-                                 "environment variable value.\n");
+        Svcs->verbose(CP_Stream, DPTraceVerbose,
+                      "making preload available in RDMA DP based on "
+                      "environment variable value.\n");
         Stream->PreloadAvail = 1;
     }
     else
@@ -542,7 +543,7 @@
     }
     if (rc != DRC_SUCCESS)
     {
-        Svcs->verbose(CP_Stream,
+        Svcs->verbose(CP_Stream, DPCriticalVerbose,
                       "Could not access DRC credential. Last failed with %d.\n",
                       rc);
     }
@@ -551,7 +552,7 @@
     Fabric->auth_key->type = GNIX_AKT_RAW;
     Fabric->auth_key->raw.protection_key =
         drc_get_first_cookie(Fabric->drc_info);
-    Svcs->verbose(CP_Stream, "Using protection key %08x.\n",
+    Svcs->verbose(CP_Stream, "Using protection key %08x.\n", DPSummaryVerbose,
                   Fabric->auth_key->raw.protection_key);
 
 #endif /* SST_HAVE_CRAY_DRC */
@@ -559,11 +560,12 @@
     init_fabric(Stream->Fabric, Stream->Params);
     if (!Fabric->info)
     {
-        Svcs->verbose(CP_Stream, "Could not find a valid transport fabric.\n");
+        Svcs->verbose(CP_Stream, DPCriticalVerbose,
+                      "Could not find a valid transport fabric.\n");
         return NULL;
     }
 
-    Svcs->verbose(CP_Stream, "Fabric Parameters:\n%s\n",
+    Svcs->verbose(CP_Stream, DPPerRankVerbose, "Fabric Parameters:\n%s\n",
                   fi_tostr(Fabric->info, FI_TYPE_INFO));
 
     ContactInfo->Length = Fabric->info->src_addrlen;
@@ -592,14 +594,18 @@
 
     if (WS_Stream->PreloadAvail)
     {
-        Svcs->verbose(WS_Stream->CP_Stream, "read pattern is locked\n");
+        if (WS_Stream->Rank == 0)
+        {
+            Svcs->verbose(WS_Stream->CP_Stream, DPTraceVerbose,
+                          "read pattern is locked\n");
+        }
         WSR_Stream->SelectLocked = EffectiveTimestep;
         WSR_Stream->Preload = 1;
     }
-    else
+    else if (WS_Stream->Rank == 0)
     {
         Svcs->verbose(
-            WS_Stream->CP_Stream,
+            WS_Stream->CP_Stream, DPSummaryVerbose,
             "RDMA dataplane is ignoring a read pattern lock notification "
             "because preloading is disabled. Enable by setting the environment "
             "variable SST_DP_PRELOAD to 'yes'\n");
@@ -614,12 +620,16 @@
     if (Stream->PreloadAvail)
     {
         Stream->PreloadStep = EffectiveTimestep;
-        Svcs->verbose(Stream->CP_Stream, "write pattern is locked.\n");
-    }
-    else
+        if (Stream->Rank == 0)
+        {
+            Svcs->verbose(Stream->CP_Stream, DPSummaryVerbose,
+                          "write pattern is locked.\n");
+        }
+    }
+    else if (Stream->Rank == 0)
     {
         Svcs->verbose(
-            Stream->CP_Stream,
+            Stream->CP_Stream, DPSummaryVerbose,
             "RDMA dataplane is ignoring a write pattern lock notification "
             "because preloading is disabled. Enable by setting the environment "
             "variable SST_DP_PRELOAD to 'yes'\n");
@@ -647,8 +657,12 @@
         (strcmp(PreloadEnv, "1") == 0 || strcmp(PreloadEnv, "yes") == 0 ||
          strcmp(PreloadEnv, "Yes") == 0 || strcmp(PreloadEnv, "YES") == 0))
     {
-        Svcs->verbose(CP_Stream, "making preload available in RDMA DP based on "
-                                 "environment variable value.\n");
+        if (Stream->Rank == 0)
+        {
+            Svcs->verbose(CP_Stream, DPSummaryVerbose,
+                          "making preload available in RDMA DP based on "
+                          "environment variable value.\n");
+        }
         Stream->PreloadAvail = 1;
     }
     else
@@ -767,7 +781,7 @@
     {
         fi_av_insert(Fabric->av, providedReaderInfo[i]->Address, 1,
                      &WSR_Stream->ReaderAddr[i], 0, NULL);
-        Svcs->verbose(WS_Stream->CP_Stream,
+        Svcs->verbose(WS_Stream->CP_Stream, DPTraceVerbose,
                       "Received contact info for RS_Stream %p, WSR Rank %d\n",
                       providedReaderInfo[i]->RS_Stream, i);
     }
@@ -835,62 +849,8 @@
     RS_Stream->WriterCohortSize = writerCohortSize;
     RS_Stream->WriterAddr =
         calloc(writerCohortSize, sizeof(*RS_Stream->WriterAddr));
-<<<<<<< HEAD
     RS_Stream->WriterRoll =
         calloc(writerCohortSize, sizeof(*RS_Stream->WriterRoll));
-=======
-
-    RS_Stream->Fabric = calloc(1, sizeof(struct fabric_state));
-
-    Fabric = RS_Stream->Fabric;
-#ifdef SST_HAVE_CRAY_DRC
-    if (providedWriterInfo)
-    {
-        Fabric->credential = (*providedWriterInfo)->Credential;
-    }
-    else
-    {
-        Svcs->verbose(CP_Stream, DPCriticalVerbose,
-                      "Writer contact info needed to access DRC credentials.\n",
-                      rc);
-    }
-
-    // at large scale the servers backing drc can become overwhelmed and
-    // timeout. The return value is -22 (EINVAL). a work around is to wait
-    // and try again.
-
-    try_left = DP_DRC_MAX_TRY;
-    rc = drc_access(Fabric->credential, 0, &Fabric->drc_info);
-    while (rc != DRC_SUCCESS && try_left--)
-    {
-        usleep(DP_DRC_WAIT_USEC);
-        rc = drc_access(Fabric->credential, 0, &Fabric->drc_info);
-    }
-    if (rc != DRC_SUCCESS)
-    {
-        Svcs->verbose(CP_Stream, DPCriticalVerbose,
-                      "Could not access DRC credential. Last failed with %d.\n",
-                      rc);
-    }
-
-    Fabric->auth_key = malloc(sizeof(*Fabric->auth_key));
-    Fabric->auth_key->type = GNIX_AKT_RAW;
-    Fabric->auth_key->raw.protection_key =
-        drc_get_first_cookie(Fabric->drc_info);
-    Svcs->verbose(CP_Stream, DPTraceVerbose, "Using protection key %08x.\n",
-                  Fabric->auth_key->raw.protection_key);
-#endif /* SST_HAVE_CRAY_DRC */
-
-    init_fabric(RS_Stream->Fabric, RS_Stream->Params);
-    if (!Fabric->info)
-    {
-        Svcs->verbose(CP_Stream, DPTraceVerbose,
-                      "Could not find a valid transport fabric.\n");
-    }
-
-    Svcs->verbose(CP_Stream, DPTraceVerbose, "Fabric Parameters:\n%s\n",
-                  fi_tostr(Fabric->info, FI_TYPE_INFO));
->>>>>>> addcb471
 
     /*
      * make a copy of writer contact information (original will not be
@@ -905,12 +865,8 @@
             providedWriterInfo[i]->WS_Stream;
         fi_av_insert(Fabric->av, providedWriterInfo[i]->Address, 1,
                      &RS_Stream->WriterAddr[i], 0, NULL);
-<<<<<<< HEAD
         RS_Stream->WriterRoll[i] = providedWriterInfo[i]->ReaderRollHandle;
-        Svcs->verbose(RS_Stream->CP_Stream,
-=======
         Svcs->verbose(RS_Stream->CP_Stream, DPTraceVerbose,
->>>>>>> addcb471
                       "Received contact info for WS_stream %p, WSR Rank %d\n",
                       RS_Stream->WriterContactInfo[i].WS_Stream, i);
     }
@@ -919,7 +875,6 @@
 static void LogRequest(CP_Services Svcs, Rdma_RS_Stream RS_Stream, int Rank,
                        long Timestep, size_t Offset, size_t Length)
 {
-<<<<<<< HEAD
     RdmaStepLogEntry *StepLog_p;
     RdmaStepLogEntry StepLog;
     RdmaBuffer LogEntry;
@@ -931,23 +886,9 @@
     {
         StepLog_p = &((*StepLog_p)->Next);
     }
-=======
-    Rdma_RS_Stream RS_Stream = (Rdma_RS_Stream)Stream_v;
-    FabricState Fabric = RS_Stream->Fabric;
-    RdmaPerTimestepInfo Info = (RdmaPerTimestepInfo)DP_TimestepInfo;
-    RdmaCompletionHandle ret = malloc(sizeof(struct _RdmaCompletionHandle));
-    fi_addr_t SrcAddress;
-    void *LocalDesc = NULL;
-    uint8_t *Addr;
-    ssize_t rc;
-
-    Svcs->verbose(RS_Stream->CP_Stream, DPPerRankVerbose,
-                  "Performing remote read of Writer Rank %d\n", Rank);
->>>>>>> addcb471
 
     if (!(*StepLog_p) || (*StepLog_p)->Timestep != Timestep)
     {
-<<<<<<< HEAD
         StepLog = malloc(sizeof(*StepLog));
         StepLog->RankLog =
             calloc(RS_Stream->WriterCohortSize, sizeof(*StepLog->RankLog));
@@ -960,16 +901,6 @@
     else
     {
         StepLog = *StepLog_p;
-=======
-        Svcs->verbose(RS_Stream->CP_Stream, DPTraceVerbose,
-                      "Block address is %p, with a key of %d\n", Info->Block,
-                      Info->Key);
-    }
-    else
-    {
-        Svcs->verbose(RS_Stream->CP_Stream, DPTraceVerbose,
-                      "Timestep info is null\n");
->>>>>>> addcb471
     }
 
     StepLog->BufferSize += Length;
@@ -1012,7 +943,6 @@
     RdmaCompletionHandle ret;
     ssize_t rc;
 
-<<<<<<< HEAD
     *ret_v = malloc(sizeof(struct _RdmaCompletionHandle));
     ret = *ret_v;
     ret->Pending = 1;
@@ -1028,14 +958,9 @@
     Addr = Info->Block + Offset;
 
     Svcs->verbose(
-        RS_Stream->CP_Stream,
+        RS_Stream->CP_Stream, DPTraceVerbose,
         "Remote read target is Rank %d (Offset = %zi, Length = %zi)\n", Rank,
         Offset, Length);
-=======
-    Svcs->verbose(RS_Stream->CP_Stream, DPTraceVerbose,
-                  "Target of remote read on Writer Rank %d is %p\n", Rank,
-                  Addr);
->>>>>>> addcb471
 
     do
     {
@@ -1045,15 +970,14 @@
 
     if (rc != 0)
     {
-<<<<<<< HEAD
-        Svcs->verbose(RS_Stream->CP_Stream, "fi_read failed with code %d.\n",
-                      rc);
+        Svcs->verbose(RS_Stream->CP_Stream, DPCriticalVerbose,
+                      "fi_read failed with code %d.\n", rc);
         return (rc);
     }
     else
     {
 
-        Svcs->verbose(RS_Stream->CP_Stream,
+        Svcs->verbose(RS_Stream->CP_Stream, DPTraceVerbose,
                       "Posted RDMA get for Writer Rank %d for handle %p\n",
                       Rank, (void *)ret);
         RS_Stream->PendingReads++;
@@ -1096,19 +1020,20 @@
     int BufferSlot;
     int WRidx;
 
-    Svcs->verbose(RS_Stream->CP_Stream,
+    Svcs->verbose(RS_Stream->CP_Stream, DPTraceVerbose,
                   "Performing remote read of Writer Rank %d at step %d\n", Rank,
                   Timestep);
 
     if (Info)
     {
-        Svcs->verbose(RS_Stream->CP_Stream,
+        Svcs->verbose(RS_Stream->CP_Stream, DPTraceVerbose,
                       "Block address is %p, with a key of %d\n", Info->Block,
                       Info->Key);
     }
     else
     {
-        Svcs->verbose(RS_Stream->CP_Stream, "Timestep info is null\n");
+        Svcs->verbose(RS_Stream->CP_Stream, DPCriticalVerbose,
+                      "Timestep info is null\n");
         free(ret);
         return (NULL);
     }
@@ -1138,7 +1063,7 @@
             else if (ret->Pending != 1)
             {
                 Svcs->verbose(
-                    RS_Stream->CP_Stream,
+                    RS_Stream->CP_Stream, DPCriticalVerbose,
                     "rank %d, wrank %d, entry %d, buffer slot %d, bad "
                     "handle pending value.\n",
                     RS_Stream->Rank, Rank, WRidx, BufferSlot);
@@ -1146,7 +1071,7 @@
         }
         else
         {
-            Svcs->verbose(RS_Stream->CP_Stream,
+            Svcs->verbose(RS_Stream->CP_Stream, DPPerRankVerbose,
                           "read patterns are fixed, but new request to rank %d "
                           "(Offset = %zi, Length = %zi \n",
                           Rank, Offset, Length);
@@ -1176,17 +1101,6 @@
     ret->Buffer = Buffer;
     ret->Rank = Rank;
     ret->Length = Length;
-=======
-        Svcs->verbose(RS_Stream->CP_Stream, DPCriticalVerbose,
-                      "fi_read failed with code %d.\n", rc);
-        free(ret);
-        return NULL;
-    }
-
-    Svcs->verbose(RS_Stream->CP_Stream, DPTraceVerbose,
-                  "Posted RDMA get for Writer Rank %d for handle %p\n", Rank,
-                  (void *)ret);
->>>>>>> addcb471
 
     return (ret);
 }
@@ -1226,7 +1140,7 @@
         rc = fi_cq_sread(Fabric->cq_signal, (void *)(&CQEntry), 1, NULL, -1);
         if (rc < 1)
         {
-            Svcs->verbose(Stream->CP_Stream,
+            Svcs->verbose(Stream->CP_Stream, DPCriticalVerbose,
                           "failure while waiting for completions (%d).\n", rc);
             return 0;
         }
@@ -1236,11 +1150,11 @@
             WRidx = (CQEntry.data >> 20) & 0x3FF;
             WRank = CQEntry.data & 0x0FFFFF;
 
-            Svcs->verbose(Stream->CP_Stream,
+            Svcs->verbose(Stream->CP_Stream, DPTraceVerbose,
                           "got completion for Rank %d, push request %d.\n",
                           WRank, WRidx);
             RankLog = &StepLog->RankLog[WRank];
-            Svcs->verbose(Stream->CP_Stream,
+            Svcs->verbose(Stream->CP_Stream, DPTraceVerbose,
                           "CQEntry.data = %" PRIu64
                           ", BufferSlot = %d, WRank = %d, WRidx = %d\n",
                           CQEntry.data, BufferSlot, WRank, WRidx);
@@ -1258,7 +1172,7 @@
                 else if (Handle_t->Pending != -1)
                 {
                     Svcs->verbose(
-                        Stream->CP_Stream,
+                        Stream->CP_Stream, DPCriticalVerbose,
                         "rank %d, wrank %d, entry %d, buffer slot %d, bad "
                         "handle pending value.\n",
                         Stream->Rank, WRank, WRidx, BufferSlot);
@@ -1271,7 +1185,7 @@
             else
             {
                 Svcs->verbose(
-                    Stream->CP_Stream,
+                    Stream->CP_Stream, DPCriticalVerbose,
                     "Got push completion without a known handle...\n");
             }
         }
@@ -1306,14 +1220,14 @@
         rc = fi_cq_sread(Fabric->cq_signal, (void *)(&CQEntry), 1, NULL, -1);
         if (rc < 1)
         {
-            Svcs->verbose(Stream->CP_Stream,
+            Svcs->verbose(Stream->CP_Stream, DPCriticalVerbose,
                           "failure while waiting for completions (%d).\n", rc);
             return 0;
         }
         else
         {
             Svcs->verbose(
-                Stream->CP_Stream,
+                Stream->CP_Stream, DPTraceVerbose,
                 "got completion for request with handle %p (flags %li).\n",
                 CQEntry.op_context, CQEntry.flags);
             Handle_t = (RdmaCompletionHandle)CQEntry.op_context;
@@ -1339,7 +1253,8 @@
     RdmaCompletionHandle Handle = (RdmaCompletionHandle)Handle_v;
     Rdma_RS_Stream Stream = Handle->CPStream;
 
-    Svcs->verbose(Stream->CP_Stream, "Rank %d, %s\n", Stream->Rank, __func__);
+    Svcs->verbose(Stream->CP_Stream, DPTraceVerbose, "Rank %d, %s\n",
+                  Stream->Rank, __func__);
 
     if (Stream->PreloadPosted && Handle->PreloadBuffer)
     {
@@ -1422,7 +1337,7 @@
          * Shouldn't ever get here because we should never release a
          * timestep that we don't have.
          */
-        Svcs->verbose(Stream->CP_Stream,
+        Svcs->verbose(Stream->CP_Stream, DPCriticalVerbose,
                       "Failed to release Timestep %ld, not found\n", Timestep);
         assert(0);
     }
@@ -1465,13 +1380,14 @@
     RdmaStepLogEntry StepLog = RS_Stream->StepLog;
     RdmaStepLogEntry tStepLog;
 
-    fprintf(stdout,
-            "Reader Rank %d: %li early reads of %li total reads (where preload "
-            "was possible.)\n",
-            RS_Stream->Rank, RS_Stream->EarlyReads, RS_Stream->TotalReads);
-
-<<<<<<< HEAD
-    Svcs->verbose(RS_Stream->CP_Stream, "Tearing down RDMA state on reader.\n");
+    Svcs->verbose(
+        RS_Stream->CP_Stream, DPSummaryVerbose,
+        "Reader Rank %d: %li early reads of %li total reads (where preload "
+        "was possible.)\n",
+        RS_Stream->Rank, RS_Stream->EarlyReads, RS_Stream->TotalReads);
+
+    Svcs->verbose(RS_Stream->CP_Stream, DPTraceVerbose,
+                  "Tearing down RDMA state on reader.\n");
     if (RS_Stream->Fabric)
     {
         fini_fabric(RS_Stream->Fabric);
@@ -1484,11 +1400,6 @@
         StepLog = StepLog->Next;
         free(tStepLog);
     }
-=======
-    Svcs->verbose(RS_Stream->CP_Stream, DPTraceVerbose,
-                  "Tearing down RDMA state on reader.\n");
-    fini_fabric(RS_Stream->Fabric);
->>>>>>> addcb471
 
     free(RS_Stream->WriterContactInfo);
     free(RS_Stream->WriterAddr);
@@ -1579,17 +1490,12 @@
     Credential = WS_Stream->Fabric->credential;
 #endif /* SST_HAVE_CRAY_DRC */
 
-<<<<<<< HEAD
-    Svcs->verbose(WS_Stream->CP_Stream, "Tearing down RDMA state on writer.\n");
-    if (WS_Stream->Fabric)
-    {
-        fini_fabric(WS_Stream->Fabric);
-    }
-=======
     Svcs->verbose(WS_Stream->CP_Stream, DPTraceVerbose,
                   "Tearing down RDMA state on writer.\n");
-    fini_fabric(WS_Stream->Fabric);
->>>>>>> addcb471
+    if (WS_Stream->Fabric)
+    {
+        fini_fabric(WS_Stream->Fabric);
+    }
 
 #ifdef SST_HAVE_CRAY_DRC
     if (WS_Stream->Rank == 0)
@@ -1634,23 +1540,7 @@
      NULL},
     {NULL, NULL, 0, NULL}};
 
-<<<<<<< HEAD
 static struct _CP_DP_Interface RdmaDPInterface = {0};
-=======
-static FMField RdmaTimestepInfoList[] = {
-    {"Block", "integer", sizeof(void *), FMOffset(RdmaPerTimestepInfo, Block)},
-    {"Key", "integer", sizeof(uint64_t), FMOffset(RdmaPerTimestepInfo, Key)},
-    {NULL, NULL, 0, 0}};
-
-static FMStructDescRec RdmaTimestepInfoStructs[] = {
-    {"RdmaTimestepInfo", RdmaTimestepInfoList,
-     sizeof(struct _RdmaPerTimestepInfo), NULL},
-    {NULL, NULL, 0, NULL}};
-
-static struct _CP_DP_Interface RdmaDPInterface = {
-    NULL, NULL, NULL, NULL, NULL, NULL, NULL, NULL, NULL, NULL, NULL, NULL,
-    NULL, NULL, NULL, NULL, NULL, NULL, NULL, NULL, NULL, NULL, NULL};
->>>>>>> addcb471
 
 /* In RdmaGetPriority, the Rdma DP should do whatever is necessary to test to
  * see if it
@@ -1765,7 +1655,6 @@
     Svcs->verbose(CP_Stream, DPPerStepVerbose, "RDMA Dataplane unloading\n");
 }
 
-<<<<<<< HEAD
 static void PushData(CP_Services Svcs, Rdma_WSR_Stream Stream,
                      TimestepList Step, int BufferSlot)
 {
@@ -1790,7 +1679,7 @@
             uint64_t Data = ((uint64_t)i << 20) | WS_Stream->Rank;
             Data |= BufferSlot << 31;
             Data &= 0xFFFFFFFF;
-            Svcs->verbose(WS_Stream->CP_Stream,
+            Svcs->verbose(WS_Stream->CP_Stream, DPTraceVerbose,
                           "Sending Data = %" PRIu64
                           " ; BufferSlot = %d, Rank = %d, Entry = %d\n",
                           Data, BufferSlot, WS_Stream->Rank, i);
@@ -1806,7 +1695,7 @@
             } while (rc == -EAGAIN);
             if (rc != 0)
             {
-                Svcs->verbose(WS_Stream->CP_Stream,
+                Svcs->verbose(WS_Stream->CP_Stream, DPCriticalVerbose,
                               "fi_read failed with code %d.\n", rc);
             }
         }
@@ -1828,7 +1717,8 @@
         WS_Stream->DefLocked = Timestep;
         if (WSR_Stream->SelectLocked >= 0)
         {
-            Svcs->verbose(WS_Stream->CP_Stream, "enabling preload.\n");
+            Svcs->verbose(WS_Stream->CP_Stream, DPTraceVerbose,
+                          "enabling preload.\n");
             WSR_Stream->Preload = 1;
         }
     }
@@ -1868,7 +1758,8 @@
     int rc;
     int i, j;
 
-    Svcs->verbose(Stream->CP_Stream, "rank %d: %s\n", Stream->Rank, __func__);
+    Svcs->verbose(Stream->CP_Stream, DPTraceVerbose, "rank %d: %s\n",
+                  Stream->Rank, __func__);
 
     StepLog = Stream->StepLog;
     while (StepLog)
@@ -1881,8 +1772,9 @@
     }
     if (!StepLog)
     {
-        Svcs->verbose(Stream->CP_Stream, "trying to post preload data for a "
-                                         "timestep with no access history.");
+        Svcs->verbose(Stream->CP_Stream, DPCriticalVerbose,
+                      "trying to post preload data for a "
+                      "timestep with no access history.");
         return;
     }
 
@@ -1918,8 +1810,8 @@
                          Stream->rbdesc, FI_ADDR_UNSPEC, Fabric->ctx);
             if (rc)
             {
-                Svcs->verbose(Stream->CP_Stream, "Rank %d, fi_recv failed.\n",
-                              Stream->Rank);
+                Svcs->verbose(Stream->CP_Stream, DPCriticalVerbose,
+                              "Rank %d, fi_recv failed.\n", Stream->Rank);
             }
             RecvBuffer += DP_DATA_RECV_SIZE;
         }
@@ -1979,7 +1871,7 @@
         }
         else
         {
-            Svcs->verbose(Stream->CP_Stream,
+            Svcs->verbose(Stream->CP_Stream, DPCriticalVerbose,
                           "got unexpected completion while posting preload "
                           "pattern. This is probably an error.\n");
         }
@@ -2077,7 +1969,7 @@
         else
         {
             Svcs->verbose(
-                WS_Stream->CP_Stream,
+                WS_Stream->CP_Stream, DPCriticalVerbose,
                 "got unexpected completion while fetching preload patterns."
                 " This is probably an error.\n");
         }
@@ -2112,7 +2004,7 @@
             }
             else
             {
-                Svcs->verbose(WS_Stream->CP_Stream,
+                Svcs->verbose(WS_Stream->CP_Stream, DPCriticalVerbose,
                               "while completing step %d, saw completion notice "
                               "for step %d.\n",
                               Step->Timestep, CQTimestep);
@@ -2121,7 +2013,7 @@
 
                 if (!CQStep)
                 {
-                    Svcs->verbose(WS_Stream->CP_Stream,
+                    Svcs->verbose(WS_Stream->CP_Stream, DPCriticalVerbose,
                                   "received completion for step %d, which we "
                                   "don't know about.\n",
                                   CQTimestep);
@@ -2131,7 +2023,7 @@
         }
         else
         {
-            Svcs->verbose(WS_Stream->CP_Stream,
+            Svcs->verbose(WS_Stream->CP_Stream, DPCriticalVerbose,
                           "while waiting for push to complete, saw an unknown "
                           "completion. This is probably an error.\n");
         }
@@ -2166,7 +2058,7 @@
                     if (Stream->PreloadUsed[Step->Timestep & 1] == 1)
                     {
                         Svcs->verbose(
-                            WS_Stream->CP_Stream,
+                            WS_Stream->CP_Stream, DPPerStepVerbose,
                             "rank %d, RX preload buffers full, deferring"
                             " preload of step %li.\n",
                             WS_Stream->Rank, Step->Timestep);
@@ -2202,8 +2094,6 @@
     }
 }
 
-=======
->>>>>>> addcb471
 extern NO_SANITIZE_THREAD CP_DP_Interface LoadRdmaDP()
 {
     RdmaDPInterface.ReaderContactFormats = RdmaReaderContactStructs;
@@ -2217,22 +2107,13 @@
     RdmaDPInterface.waitForCompletion = RdmaWaitForCompletion;
     RdmaDPInterface.notifyConnFailure = RdmaNotifyConnFailure;
     RdmaDPInterface.provideTimestep = RdmaProvideTimestep;
-<<<<<<< HEAD
     RdmaDPInterface.readerRegisterTimestep = RdmaReaderRegisterTimestep;
     RdmaDPInterface.releaseTimestep = RdmaReleaseTimestep;
     RdmaDPInterface.readerReleaseTimestep = RdmaReleaseTimestepPerReader;
     RdmaDPInterface.WSRreadPatternLocked = RdmaReadPatternLocked;
     RdmaDPInterface.RSreadPatternLocked = RdmaWritePatternLocked;
     RdmaDPInterface.RSReleaseTimestep = RdmaReaderReleaseTimestep;
-=======
-    RdmaDPInterface.readerRegisterTimestep = NULL;
     RdmaDPInterface.timestepArrived = NULL;
-    RdmaDPInterface.releaseTimestep = RdmaReleaseTimestep;
-    RdmaDPInterface.readerReleaseTimestep = NULL;
-    RdmaDPInterface.RSReleaseTimestep = NULL;
-    RdmaDPInterface.WSRreadPatternLocked = NULL;
-    RdmaDPInterface.RSreadPatternLocked = NULL;
->>>>>>> addcb471
     RdmaDPInterface.destroyReader = RdmaDestroyReader;
     RdmaDPInterface.destroyWriter = RdmaDestroyWriter;
     RdmaDPInterface.destroyWriterPerReader = RdmaDestroyWriterPerReader;
