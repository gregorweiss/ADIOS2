#ifndef ADIOS2_DERIVED_Function_CPP_
#define ADIOS2_DERIVED_Function_CPP_

#include "Function.h"
#include "Function.tcc"
#include "adios2/common/ADIOSMacros.h"
#include "adios2/helper/adiosFunctions.h"
#include <adios2-perfstubs-interface.h>
#include <cmath>

namespace adios2
{
namespace derived
{

DerivedData AddFunc(std::vector<DerivedData> inputData, DataType type)
{
    PERFSTUBS_SCOPED_TIMER("derived::Function::AddFunc");
    size_t dataSize = std::accumulate(std::begin(inputData[0].Count), std::end(inputData[0].Count),
                                      1, std::multiplies<size_t>());

#define declare_type_add(T)                                                                        \
    if (type == helper::GetDataType<T>())                                                          \
    {                                                                                              \
        T *addValues = ApplyOneToOne<T>(inputData, dataSize, [](T a, T b) { return a + b; });      \
        return DerivedData({(void *)addValues, inputData[0].Start, inputData[0].Count});           \
    }
    ADIOS2_FOREACH_PRIMITIVE_STDTYPE_1ARG(declare_type_add)
    helper::Throw<std::invalid_argument>("Derived", "Function", "AddFunc",
                                         "Invalid variable types");
    return DerivedData();
}

DerivedData MagnitudeFunc(std::vector<DerivedData> inputData, DataType type)
{
    PERFSTUBS_SCOPED_TIMER("derived::Function::MagnitudeFunc");
    size_t dataSize = std::accumulate(std::begin(inputData[0].Count), std::end(inputData[0].Count),
                                      1, std::multiplies<size_t>());
#define declare_type_mag(T)                                                                        \
    if (type == helper::GetDataType<T>())                                                          \
    {                                                                                              \
        T *magValues = ApplyOneToOne<T>(inputData, dataSize, [](T a, T b) { return a + b * b; });  \
        for (size_t i = 0; i < dataSize; i++)                                                      \
        {                                                                                          \
            magValues[i] = (T)std::sqrt(magValues[i]);                                             \
        }                                                                                          \
        return DerivedData({(void *)magValues, inputData[0].Start, inputData[0].Count});           \
    }
    ADIOS2_FOREACH_PRIMITIVE_STDTYPE_1ARG(declare_type_mag)
    helper::Throw<std::invalid_argument>("Derived", "Function", "MagnitudeFunc",
                                         "Invalid variable types");
    return DerivedData();
}

/*
 * Input: 3D vector field F(x,y,z)= {F1(x,y,z), F2(x,y,z), F3(x,y,z)}
 *
 *     inputData - (3) components of 3D vector field
 *
 * Computation:
 *     curl(F(x,y,z)) = (partial(F3,y) - partial(F2,z))i
 *                    + (partial(F1,z) - partial(F3,x))j
 *                    + (partial(F2,x) - partial(F1,y))k
 *
 *     boundaries are calculated only with data in block
 *         (ex: partial derivatives in x direction at point (0,0,0)
 *              only use data from (1,0,0), etc )
 */
DerivedData Curl3DFunc(const std::vector<DerivedData> inputData, DataType type)
{
    size_t dims[3] = {inputData[0].Count[0], inputData[0].Count[1], inputData[0].Count[2]};

    DerivedData curl;
    curl.Start = inputData[0].Start;
    curl.Start.push_back(0);
    curl.Count = inputData[0].Count;
    curl.Count.push_back(3);

#define declare_type_curl(T)                                                                       \
    if (type == helper::GetDataType<T>())                                                          \
    {                                                                                              \
        T *input1 = (T *)inputData[0].Data;                                                        \
        T *input2 = (T *)inputData[1].Data;                                                        \
        T *input3 = (T *)inputData[2].Data;                                                        \
        curl.Data = ApplyCurl(input1, input2, input3, dims);                                       \
        return curl;                                                                               \
    }
    ADIOS2_FOREACH_PRIMITIVE_STDTYPE_1ARG(declare_type_curl)
    helper::Throw<std::invalid_argument>("Derived", "Function", "Curl3DFunc",
                                         "Invalid variable types");
    return DerivedData();
}

Dims SameDimsFunc(std::vector<Dims> input)
{
    // check that all dimenstions are the same
    if (input.size() > 1)
    {
        Dims first_element = input[0];
        bool dim_are_equal = std::all_of(input.begin() + 1, input.end(),
                                         [&first_element](Dims x) { return x == first_element; });
        if (!dim_are_equal)
            helper::Throw<std::invalid_argument>("Derived", "Function", "SameDimsFunc",
                                                 "Invalid variable dimensions");
    }
    // return the first dimension
    return input[0];
}

// Input Dims are the same, output is combination of all inputs
Dims CurlDimsFunc(std::vector<Dims> input)
{
    // check that all dimenstions are the same
    if (input.size() > 1)
    {
        Dims first_element = input[0];
        bool dim_are_equal = std::all_of(input.begin() + 1, input.end(),
                                         [&first_element](Dims x) { return x == first_element; });
        if (!dim_are_equal)
            helper::Throw<std::invalid_argument>("Derived", "Function", "CurlDimsFunc",
                                                 "Invalid variable dimensions");
    }
    // return original dimensions with added dimension of number of inputs
    Dims output = input[0];
    output.push_back(input.size());
    return output;
}

<<<<<<< HEAD
=======
/*
 * Linear Interpolation - average difference around point "index"
 *  can be used to approximate derivatives
 *
 * Input:
 *     input - data assumed to be uniform/densely populated
 *     index - index of point of interest
 *     dim - in which dimension we are approximating the partial derivative
 */
// template <class T>
float linear_interp(DerivedData input, size_t index, size_t dim)
{
    size_t stride = 1;
    size_t range;
    size_t offset;
    float result;
    float *data = (float *)input.Data;

    for (size_t i = 0; i < input.Count.size() - (dim + 1); ++i)
    {
        stride *= input.Count[input.Count.size() - (i + 1)];
    }
    size_t ind1 = index - stride;
    size_t ind2 = index + stride;
    range = stride * input.Count[dim];
    offset = index % range;

    if ((offset < stride) && (range - offset <= stride))
    {
        return 0;
    }
    else if (offset < stride)
    {
        result = data[ind2] - data[index];
    }
    else if (range - offset <= stride)
    {
        result = data[index] - data[ind1];
    }
    else
    {
        result = (data[ind2] - data[ind1]) / 2;
    }

    return result;
}

/*
 * Input: 3D vector field F(x,y,z)= {F1(x,y,z), F2(x,y,z), F3(x,y,z)}
 *
 *     inputData - (3) components of 3D vector field
 *
 * Computation:
 *     curl(F(x,y,z)) = (partial(F3,y) - partial(F2,z))i
 *                    + (partial(F1,z) - partial(F3,x))j
 *                    + (partial(F2,x) - partial(F1,y))k
 *
 *     boundaries are calculated only with data in block
 *         (ex: partial derivatives in x direction at point (0,0,0)
 *              only use data from (1,0,0), etc )
 */
DerivedData Curl3DFunc(const std::vector<DerivedData> inputData, DataType type)
{
    PERFSTUBS_SCOPED_TIMER("derived::Function::Curl3DFunc");
    size_t dataSize = inputData[0].Count[0] * inputData[0].Count[1] * inputData[0].Count[2];

    DerivedData curl;
    // ToDo - template type
    float *data = (float *)malloc(dataSize * sizeof(float) * 3);
    curl.Start = inputData[0].Start;
    curl.Start.push_back(0);
    curl.Count = inputData[0].Count;
    curl.Count.push_back(3);

    for (size_t i = 0; i < dataSize; ++i)
    {
        data[3 * i] = linear_interp(inputData[2], i, 1) - linear_interp(inputData[1], i, 2);
        data[3 * i + 1] = linear_interp(inputData[0], i, 2) - linear_interp(inputData[2], i, 0);
        data[3 * i + 2] = linear_interp(inputData[1], i, 0) - linear_interp(inputData[0], i, 1);
    }
    curl.Data = data;
    return curl;
}

>>>>>>> c8b12cda
#define declare_template_instantiation(T)                                                          \
    T *ApplyOneToOne(std::vector<DerivedData>, size_t, std::function<T(T, T)>);                    \
    T *ApplyCurl(T *input1, T *input2, T *input3, size_t dims[3]);

ADIOS2_FOREACH_PRIMITIVE_STDTYPE_1ARG(declare_template_instantiation)
#undef declare_template_instantiation

}
} // namespace adios2
#endif<|MERGE_RESOLUTION|>--- conflicted
+++ resolved
@@ -68,6 +68,7 @@
  */
 DerivedData Curl3DFunc(const std::vector<DerivedData> inputData, DataType type)
 {
+    PERFSTUBS_SCOPED_TIMER("derived::Function::Curl3DFunc");
     size_t dims[3] = {inputData[0].Count[0], inputData[0].Count[1], inputData[0].Count[2]};
 
     DerivedData curl;
@@ -126,93 +127,6 @@
     return output;
 }
 
-<<<<<<< HEAD
-=======
-/*
- * Linear Interpolation - average difference around point "index"
- *  can be used to approximate derivatives
- *
- * Input:
- *     input - data assumed to be uniform/densely populated
- *     index - index of point of interest
- *     dim - in which dimension we are approximating the partial derivative
- */
-// template <class T>
-float linear_interp(DerivedData input, size_t index, size_t dim)
-{
-    size_t stride = 1;
-    size_t range;
-    size_t offset;
-    float result;
-    float *data = (float *)input.Data;
-
-    for (size_t i = 0; i < input.Count.size() - (dim + 1); ++i)
-    {
-        stride *= input.Count[input.Count.size() - (i + 1)];
-    }
-    size_t ind1 = index - stride;
-    size_t ind2 = index + stride;
-    range = stride * input.Count[dim];
-    offset = index % range;
-
-    if ((offset < stride) && (range - offset <= stride))
-    {
-        return 0;
-    }
-    else if (offset < stride)
-    {
-        result = data[ind2] - data[index];
-    }
-    else if (range - offset <= stride)
-    {
-        result = data[index] - data[ind1];
-    }
-    else
-    {
-        result = (data[ind2] - data[ind1]) / 2;
-    }
-
-    return result;
-}
-
-/*
- * Input: 3D vector field F(x,y,z)= {F1(x,y,z), F2(x,y,z), F3(x,y,z)}
- *
- *     inputData - (3) components of 3D vector field
- *
- * Computation:
- *     curl(F(x,y,z)) = (partial(F3,y) - partial(F2,z))i
- *                    + (partial(F1,z) - partial(F3,x))j
- *                    + (partial(F2,x) - partial(F1,y))k
- *
- *     boundaries are calculated only with data in block
- *         (ex: partial derivatives in x direction at point (0,0,0)
- *              only use data from (1,0,0), etc )
- */
-DerivedData Curl3DFunc(const std::vector<DerivedData> inputData, DataType type)
-{
-    PERFSTUBS_SCOPED_TIMER("derived::Function::Curl3DFunc");
-    size_t dataSize = inputData[0].Count[0] * inputData[0].Count[1] * inputData[0].Count[2];
-
-    DerivedData curl;
-    // ToDo - template type
-    float *data = (float *)malloc(dataSize * sizeof(float) * 3);
-    curl.Start = inputData[0].Start;
-    curl.Start.push_back(0);
-    curl.Count = inputData[0].Count;
-    curl.Count.push_back(3);
-
-    for (size_t i = 0; i < dataSize; ++i)
-    {
-        data[3 * i] = linear_interp(inputData[2], i, 1) - linear_interp(inputData[1], i, 2);
-        data[3 * i + 1] = linear_interp(inputData[0], i, 2) - linear_interp(inputData[2], i, 0);
-        data[3 * i + 2] = linear_interp(inputData[1], i, 0) - linear_interp(inputData[0], i, 1);
-    }
-    curl.Data = data;
-    return curl;
-}
-
->>>>>>> c8b12cda
 #define declare_template_instantiation(T)                                                          \
     T *ApplyOneToOne(std::vector<DerivedData>, size_t, std::function<T(T, T)>);                    \
     T *ApplyCurl(T *input1, T *input2, T *input3, size_t dims[3]);
