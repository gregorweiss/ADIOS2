/*
 * Distributed under the OSI-approved Apache License, Version 2.0.  See
 * accompanying file Copyright.txt for details.
 *
 * HDF5WriterP.cpp
 *
 *  Created on: March 20, 2017
 *      Author: Junmin
 */

#include "HDF5WriterP.h"

#include "adios2/ADIOSMPI.h"
#include "adios2/core/Support.h"
#include "adios2/core/adiosFunctions.h" //CSVToVector

namespace adios
{

HDF5Writer::HDF5Writer(ADIOS &adios, const std::string name,
                       const std::string accessMode, MPI_Comm mpiComm,
                       const Method &method)
: Engine(adios, "HDF5Writer", name, accessMode, mpiComm,
         method, /*debugMode, cores,*/
         " HDF5Writer constructor (or call to ADIOS Open).\n"),
  m_Buffer(m_DebugMode)
{
    Init();
}

HDF5Writer::~HDF5Writer() { Close(); }

void HDF5Writer::Init()
{
    if (m_AccessMode != "w" && m_AccessMode != "write" && m_AccessMode != "a" &&
        m_AccessMode != "append")
    {
        throw std::invalid_argument(
            "ERROR: HDF5Writer doesn't support access mode " + m_AccessMode +
            ", in call to ADIOS Open or HDF5Writer constructor\n");
    }

    m_H5File.Init(m_Name, m_MPIComm, true);
}

void HDF5Writer::Write(Variable<char> &variable, const char *values)
{
    UseHDFWrite(variable, values, H5T_NATIVE_CHAR);
}

void HDF5Writer::Write(Variable<unsigned char> &variable,
                       const unsigned char *values)
{
    UseHDFWrite(variable, values, H5T_NATIVE_UCHAR);
}

void HDF5Writer::Write(Variable<short> &variable, const short *values)
{
    UseHDFWrite(variable, values, H5T_NATIVE_SHORT);
}

void HDF5Writer::Write(Variable<unsigned short> &variable,
                       const unsigned short *values)
{
    UseHDFWrite(variable, values, H5T_NATIVE_USHORT);
}

void HDF5Writer::Write(Variable<int> &variable, const int *values)
{
    UseHDFWrite(variable, values, H5T_NATIVE_INT);
}

void HDF5Writer::Write(Variable<unsigned int> &variable,
                       const unsigned int *values)
{
    UseHDFWrite(variable, values, H5T_NATIVE_UINT);
}

void HDF5Writer::Write(Variable<long int> &variable, const long int *values)
{
    UseHDFWrite(variable, values, H5T_NATIVE_LONG);
}

void HDF5Writer::Write(Variable<unsigned long int> &variable,
                       const unsigned long int *values)
{
    UseHDFWrite(variable, values, H5T_NATIVE_ULONG);
}

void HDF5Writer::Write(Variable<long long int> &variable,
                       const long long int *values)
{
    UseHDFWrite(variable, values, H5T_NATIVE_LLONG);
}

void HDF5Writer::Write(Variable<unsigned long long int> &variable,
                       const unsigned long long int *values)
{
    UseHDFWrite(variable, values, H5T_NATIVE_ULLONG);
}

void HDF5Writer::Write(Variable<float> &variable, const float *values)
{
    UseHDFWrite(variable, values, H5T_NATIVE_FLOAT);
}

void HDF5Writer::Write(Variable<double> &variable, const double *values)
{
    UseHDFWrite(variable, values, H5T_NATIVE_DOUBLE);
}

void HDF5Writer::Write(Variable<long double> &variable,
                       const long double *values)
{
    UseHDFWrite(variable, values, H5T_NATIVE_LDOUBLE);
}

void HDF5Writer::Write(Variable<std::complex<float>> &variable,
                       const std::complex<float> *values)
{
    UseHDFWrite(variable, values, m_H5File.m_DefH5TypeComplexFloat);
}

void HDF5Writer::Write(Variable<std::complex<double>> &variable,
                       const std::complex<double> *values)
{
    UseHDFWrite(variable, values, m_H5File.m_DefH5TypeComplexDouble);
}

void HDF5Writer::Write(Variable<std::complex<long double>> &variable,
                       const std::complex<long double> *values)
{
    UseHDFWrite(variable, values, m_H5File.m_DefH5TypeComplexLongDouble);
}

// String version
void HDF5Writer::Write(const std::string variableName, const char *values)
{
    UseHDFWrite(m_ADIOS.GetVariable<char>(variableName), values,
                H5T_NATIVE_CHAR);
}

void HDF5Writer::Write(const std::string variableName,
                       const unsigned char *values)
{
    UseHDFWrite(m_ADIOS.GetVariable<unsigned char>(variableName), values,
                H5T_NATIVE_UCHAR);
}

void HDF5Writer::Write(const std::string variableName, const short *values)
{
    UseHDFWrite(m_ADIOS.GetVariable<short>(variableName), values,
                H5T_NATIVE_SHORT);
}

void HDF5Writer::Write(const std::string variableName,
                       const unsigned short *values)
{
    UseHDFWrite(m_ADIOS.GetVariable<unsigned short>(variableName), values,
                H5T_NATIVE_USHORT);
}

void HDF5Writer::Write(const std::string variableName, const int *values)
{
    UseHDFWrite(m_ADIOS.GetVariable<int>(variableName), values, H5T_NATIVE_INT);
}

void HDF5Writer::Write(const std::string variableName,
                       const unsigned int *values)
{
    UseHDFWrite(m_ADIOS.GetVariable<unsigned int>(variableName), values,
                H5T_NATIVE_UINT);
}

void HDF5Writer::Write(const std::string variableName, const long int *values)
{
    UseHDFWrite(m_ADIOS.GetVariable<long int>(variableName), values,
                H5T_NATIVE_LONG);
}

void HDF5Writer::Write(const std::string variableName,
                       const unsigned long int *values)
{
    UseHDFWrite(m_ADIOS.GetVariable<unsigned long int>(variableName), values,
                H5T_NATIVE_ULONG);
}

void HDF5Writer::Write(const std::string variableName,
                       const long long int *values)
{
    UseHDFWrite(m_ADIOS.GetVariable<long long int>(variableName), values,
                H5T_NATIVE_LLONG);
}

void HDF5Writer::Write(const std::string variableName,
                       const unsigned long long int *values)
{
    UseHDFWrite(m_ADIOS.GetVariable<unsigned long long int>(variableName),
                values, H5T_NATIVE_ULLONG);
}

void HDF5Writer::Write(const std::string variableName, const float *values)
{
    UseHDFWrite(m_ADIOS.GetVariable<float>(variableName), values,
                H5T_NATIVE_FLOAT);
}

void HDF5Writer::Write(const std::string variableName, const double *values)
{
    UseHDFWrite(m_ADIOS.GetVariable<double>(variableName), values,
                H5T_NATIVE_DOUBLE);
}

void HDF5Writer::Write(const std::string variableName,
                       const long double *values)
{
    UseHDFWrite(m_ADIOS.GetVariable<long double>(variableName), values,
                H5T_NATIVE_LDOUBLE);
}

void HDF5Writer::Write(const std::string variableName,
                       const std::complex<float> *values)
{
    UseHDFWrite(m_ADIOS.GetVariable<std::complex<float>>(variableName), values,
                m_H5File.m_DefH5TypeComplexFloat);
}

void HDF5Writer::Write(const std::string variableName,
                       const std::complex<double> *values)
{
    UseHDFWrite(m_ADIOS.GetVariable<std::complex<double>>(variableName), values,
                m_H5File.m_DefH5TypeComplexDouble);
}

void HDF5Writer::Write(const std::string variableName,
                       const std::complex<long double> *values)
{
    UseHDFWrite(m_ADIOS.GetVariable<std::complex<long double>>(variableName),
                values, m_H5File.m_DefH5TypeComplexLongDouble);
}

void HDF5Writer::Advance(float timeoutSec) { m_H5File.Advance(); }

void HDF5Writer::Close(const int transportIndex) { m_H5File.Close(); }

template <class T>
void HDF5Writer::UseHDFWrite(Variable<T> &variable, const T *values,
                             hid_t h5Type)
{
    m_H5File.CheckWriteGroup();
    // here comes your magic at Writing now variable.m_UserValues has the data
    // passed by the user
    // set variable
    variable.m_AppValues = values;
    m_WrittenVariables.insert(variable.m_Name);

<<<<<<< HEAD
    int dimSize = variable.m_Shape.size();
    /*
    std::cout << "writting : " << variable.m_Name
              << " dim size:" << variable.m_GlobalDimensions.size() <<
    std::endl;
=======
    int dimSize = std::max(variable.m_GlobalDimensions.size(),
                           variable.m_LocalDimensions.size());
>>>>>>> a0866239

    std::vector<hsize_t> dimsf, count, offset;

    for (int i = 0; i < dimSize; i++)
    {
<<<<<<< HEAD
        dimsf.push_back(variable.m_Shape[i]);
        count.push_back(variable.m_Count[i]);
        offset.push_back(variable.m_Start[i]);
=======
        if (variable.m_GlobalDimensions.size() == dimSize)
        {
            dimsf.push_back(variable.m_GlobalDimensions[i]);
        }
        else
        {
            dimsf.push_back(variable.m_LocalDimensions[i]);
        }

        if (variable.m_LocalDimensions.size() == dimSize)
        {
            count.push_back(variable.m_LocalDimensions[i]);
            if (variable.m_Offsets.size() == dimSize)
            {
                offset.push_back(variable.m_Offsets[i]);
            }
            else
            {
                offset.push_back(0);
            }
        }
        else
        {
            count.push_back(variable.m_GlobalDimensions[i]);
            offset.push_back(0);
        }
>>>>>>> a0866239
    }

    hid_t fileSpace = H5Screate_simple(dimSize, dimsf.data(), NULL);

    hid_t dsetID =
        H5Dcreate(m_H5File.m_GroupId, variable.m_Name.c_str(), h5Type,
                  fileSpace, H5P_DEFAULT, H5P_DEFAULT, H5P_DEFAULT);
    // H5Sclose(fileSpace);

    hid_t memSpace = H5Screate_simple(dimSize, count.data(), NULL);

    // Select hyperslab
    fileSpace = H5Dget_space(dsetID);
    H5Sselect_hyperslab(fileSpace, H5S_SELECT_SET, offset.data(), NULL,
                        count.data(), NULL);

    //  Create property list for collective dataset write.

    hid_t plistID = H5Pcreate(H5P_DATASET_XFER);
#ifdef ADIOS2_HAVE_MPI
    H5Pset_dxpl_mpio(plistID, H5FD_MPIO_COLLECTIVE);
#endif
    herr_t status;

    status = H5Dwrite(dsetID, h5Type, memSpace, fileSpace, plistID, values);

    if (status < 0)
    {
        // error
        std::cerr << " Write failed. " << std::endl;
    }

    H5Dclose(dsetID);
    H5Sclose(fileSpace);
    H5Sclose(memSpace);
    H5Pclose(plistID);
}

} // end namespace adios<|MERGE_RESOLUTION|>--- conflicted
+++ resolved
@@ -254,41 +254,28 @@
     variable.m_AppValues = values;
     m_WrittenVariables.insert(variable.m_Name);
 
-<<<<<<< HEAD
-    int dimSize = variable.m_Shape.size();
-    /*
-    std::cout << "writting : " << variable.m_Name
-              << " dim size:" << variable.m_GlobalDimensions.size() <<
-    std::endl;
-=======
-    int dimSize = std::max(variable.m_GlobalDimensions.size(),
-                           variable.m_LocalDimensions.size());
->>>>>>> a0866239
+    int dimSize = std::max(variable.m_Shape.size(),
+                           variable.m_Count.size());
 
     std::vector<hsize_t> dimsf, count, offset;
 
     for (int i = 0; i < dimSize; i++)
     {
-<<<<<<< HEAD
-        dimsf.push_back(variable.m_Shape[i]);
-        count.push_back(variable.m_Count[i]);
-        offset.push_back(variable.m_Start[i]);
-=======
-        if (variable.m_GlobalDimensions.size() == dimSize)
+        if (variable.m_Shape.size() == dimSize)
         {
-            dimsf.push_back(variable.m_GlobalDimensions[i]);
+            dimsf.push_back(variable.m_Shape[i]);
         }
         else
         {
-            dimsf.push_back(variable.m_LocalDimensions[i]);
+            dimsf.push_back(variable.m_Count[i]);
         }
 
-        if (variable.m_LocalDimensions.size() == dimSize)
+        if (variable.m_Count.size() == dimSize)
         {
-            count.push_back(variable.m_LocalDimensions[i]);
-            if (variable.m_Offsets.size() == dimSize)
+            count.push_back(variable.m_Count[i]);
+            if (variable.m_Start.size() == dimSize)
             {
-                offset.push_back(variable.m_Offsets[i]);
+                offset.push_back(variable.m_Start[i]);
             }
             else
             {
@@ -297,10 +284,10 @@
         }
         else
         {
-            count.push_back(variable.m_GlobalDimensions[i]);
+            count.push_back(variable.m_Shape[i]);
             offset.push_back(0);
         }
->>>>>>> a0866239
+
     }
 
     hid_t fileSpace = H5Screate_simple(dimSize, dimsf.data(), NULL);
