/*
 * Distributed under the OSI-approved Apache License, Version 2.0.  See
 * accompanying file Copyright.txt for details.
 *
 * DataManReader.cpp
 *
 *  Created on: Feb 21, 2017
 *      Author: wfg
 */

#include "DataManReader.h"

#include "adios2/helper/adiosFunctions.h" //CSVToVector

namespace adios2
{

DataManReader::DataManReader(IO &io, const std::string &name,
<<<<<<< HEAD
                             const Mode openMode, MPI_Comm mpiComm)
: Engine("DataManReader", io, name, openMode, mpiComm)
=======
                             const OpenMode openMode, MPI_Comm mpiComm)
: Engine("DataManReader", io, name, openMode, mpiComm), m_Man(mpiComm, true)
>>>>>>> e29d5bd5
{
    m_EndMessage = " in call to IO Open DataManReader " + m_Name + "\n";
    Init();
}

void DataManReader::SetCallback(
    std::function<void(const void *, std::string, std::string, std::string,
                       Dims)>
        callback)
{
    m_CallBack = callback;
    m_Man.SetCallback(callback);
}

void DataManReader::Close(const int transportIndex) {}

// PRIVATE
void DataManReader::Init()
{
    auto itRealTime = m_IO.m_Parameters.find("real_time");
    if (itRealTime != m_IO.m_Parameters.end())
    {
        if (itRealTime->second == "yes" || itRealTime->second == "true")
            m_DoRealTime = true;
    }

    if (m_DoRealTime)
    {
        /**
         * Lambda function that assigns a parameter in m_Method to a
         * localVariable
         * of type std::string
         */
        auto lf_AssignString = [this](const std::string parameter,
                                      std::string &localVariable) {
            auto it = m_IO.m_Parameters.find(parameter);
            if (it != m_IO.m_Parameters.end())
            {
                localVariable = it->second;
            }
        };

        /**
         * Lambda function that assigns a parameter in m_Method to a
         * localVariable
         * of type int
         */
        auto lf_AssignInt = [this](const std::string parameter,
                                   int &localVariable) {
            auto it = m_IO.m_Parameters.find(parameter);
            if (it != m_IO.m_Parameters.end())
            {
                localVariable = std::stoi(it->second);
            }
        };

        auto is_number = [](const std::string &s) {
            return !s.empty() && std::find_if(s.begin(), s.end(), [](char c) {
                                     return !std::isdigit(c);
                                 }) == s.end();
        };

        /*
        json jmsg;
        for (auto &i : m_IO.m_Parameters)
        {
            if (is_number(i.second))
            {
                jmsg[i.first] = std::stoi(i.second);
            }
            else
            {
                jmsg[i.first] = i.second;
            }
        }
        jmsg["stream_mode"] = "receiver";
        */

        int n_Transports = 1;
        std::vector<Params> para(n_Transports);

        for (unsigned int i = 0; i < para.size(); i++)
        {
            para[i]["type"] = "wan";
            para[i]["transport"] = "zmq";
            para[i]["name"] = "stream";
            para[i]["ipaddress"] = "127.0.0.1";
        }
        m_Man.OpenWANTransports("zmq", adios2::OpenMode::Read, para, true);

        std::string methodType;
        int numChannels = 0;
        lf_AssignString("method_type", methodType);
        lf_AssignInt("num_channels", numChannels);
    }
    else
    {
        InitTransports();
    }
}

} // end namespace adios<|MERGE_RESOLUTION|>--- conflicted
+++ resolved
@@ -16,25 +16,12 @@
 {
 
 DataManReader::DataManReader(IO &io, const std::string &name,
-<<<<<<< HEAD
                              const Mode openMode, MPI_Comm mpiComm)
-: Engine("DataManReader", io, name, openMode, mpiComm)
-=======
-                             const OpenMode openMode, MPI_Comm mpiComm)
-: Engine("DataManReader", io, name, openMode, mpiComm), m_Man(mpiComm, true)
->>>>>>> e29d5bd5
+: Engine("DataManReader", io, name, openMode, mpiComm),
+  m_Man(mpiComm, m_DebugMode)
 {
     m_EndMessage = " in call to IO Open DataManReader " + m_Name + "\n";
     Init();
-}
-
-void DataManReader::SetCallback(
-    std::function<void(const void *, std::string, std::string, std::string,
-                       Dims)>
-        callback)
-{
-    m_CallBack = callback;
-    m_Man.SetCallback(callback);
 }
 
 void DataManReader::Close(const int transportIndex) {}
@@ -79,39 +66,21 @@
             }
         };
 
-        auto is_number = [](const std::string &s) {
-            return !s.empty() && std::find_if(s.begin(), s.end(), [](char c) {
-                                     return !std::isdigit(c);
-                                 }) == s.end();
-        };
+        // try not to hardcode these things...
+        // shouldn't these be coming from the user IO.m_TransportParameters?
+        // unless you assign defaults
+        unsigned int transportsSize = 1;
 
-        /*
-        json jmsg;
-        for (auto &i : m_IO.m_Parameters)
+        std::vector<Params> parameters(transportsSize);
+
+        for (unsigned int i = 0; i < parameters.size(); i++)
         {
-            if (is_number(i.second))
-            {
-                jmsg[i.first] = std::stoi(i.second);
-            }
-            else
-            {
-                jmsg[i.first] = i.second;
-            }
+            parameters[i]["type"] = "wan";
+            parameters[i]["transport"] = "zmq";
+            parameters[i]["name"] = "stream";
+            parameters[i]["ipaddress"] = "127.0.0.1";
         }
-        jmsg["stream_mode"] = "receiver";
-        */
-
-        int n_Transports = 1;
-        std::vector<Params> para(n_Transports);
-
-        for (unsigned int i = 0; i < para.size(); i++)
-        {
-            para[i]["type"] = "wan";
-            para[i]["transport"] = "zmq";
-            para[i]["name"] = "stream";
-            para[i]["ipaddress"] = "127.0.0.1";
-        }
-        m_Man.OpenWANTransports("zmq", adios2::OpenMode::Read, para, true);
+        m_Man.OpenWANTransports("zmq", Mode::Read, parameters, true);
 
         std::string methodType;
         int numChannels = 0;
@@ -124,4 +93,4 @@
     }
 }
 
-} // end namespace adios+} // end namespace adios2