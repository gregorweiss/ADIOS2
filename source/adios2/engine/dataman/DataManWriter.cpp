--- conflicted
+++ resolved
@@ -41,7 +41,7 @@
     }
 }
 
-<<<<<<< HEAD
+
 void DataManWriter::Close(const int transportIndex)
 {
     if (m_UseFormat == "bp" || m_UseFormat == "BP")
@@ -56,8 +56,7 @@
     }
 }
 
-=======
->>>>>>> e6da828c
+
 // PRIVATE functions below
 
 bool DataManWriter::GetBoolParameter(Params &params, std::string key,
