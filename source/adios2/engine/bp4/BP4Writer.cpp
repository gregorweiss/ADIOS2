--- conflicted
+++ resolved
@@ -29,16 +29,9 @@
 
 BP4Writer::BP4Writer(IO &io, const std::string &name, const Mode mode,
                      helper::Comm comm)
-<<<<<<< HEAD
-: Engine("BP4Writer", io, name, mode, std::move(comm)),
-  m_BP4Serializer(m_Comm, m_DebugMode), m_FileDataManager(m_Comm, m_DebugMode),
-  m_FileMetadataManager(m_Comm, m_DebugMode),
-  m_FileMetadataIndexManager(m_Comm, m_DebugMode), m_FileDrainer()
-=======
 : Engine("BP4Writer", io, name, mode, std::move(comm)), m_BP4Serializer(m_Comm),
   m_FileDataManager(m_Comm), m_FileMetadataManager(m_Comm),
-  m_FileMetadataIndexManager(m_Comm)
->>>>>>> 31b8b92a
+  m_FileMetadataIndexManager(m_Comm), m_FileDrainer()
 {
     TAU_SCOPED_TIMER("BP4Writer::Open");
     m_IO.m_ReadStreaming = false;
@@ -486,13 +479,8 @@
     if (m_BP4Serializer.m_RankMPI == 0)
     {
         // std::cout << "write profiling file!" << std::endl;
-<<<<<<< HEAD
-        transport::FileFStream profilingJSONStream(m_Comm, m_DebugMode);
+        transport::FileFStream profilingJSONStream(m_Comm);
         auto bpBaseNames = m_BP4Serializer.GetBPBaseNames({m_BBName});
-=======
-        transport::FileFStream profilingJSONStream(m_Comm);
-        auto bpBaseNames = m_BP4Serializer.GetBPBaseNames({m_Name});
->>>>>>> 31b8b92a
         profilingJSONStream.Open(bpBaseNames[0] + "/profiling.json",
                                  Mode::Write);
         profilingJSONStream.Write(profilingJSON.data(), profilingJSON.size());
