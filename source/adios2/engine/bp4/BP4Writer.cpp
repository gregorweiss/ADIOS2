/*
 * Distributed under the OSI-approved Apache License, Version 2.0.  See
 * accompanying file Copyright.txt for details.
 *
 * BP4Writer.cpp
 *
 *  Created on: Aug 1, 2018
 *      Author: Lipeng Wan wanl@ornl.gov
 */

#include "BP4Writer.h"
#include "BP4Writer.tcc"

#include "adios2/common/ADIOSMacros.h"
#include "adios2/core/IO.h"
#include "adios2/helper/adiosFunctions.h" //CheckIndexRange
#include "adios2/toolkit/transport/file/FileFStream.h"
#include <adios2-perfstubs-interface.h>

#include <ctime>
#include <iostream>

namespace adios2
{
namespace core
{
namespace engine
{

BP4Writer::BP4Writer(IO &io, const std::string &name, const Mode mode,
                     helper::Comm comm)
: Engine("BP4Writer", io, name, mode, std::move(comm)), m_BP4Serializer(m_Comm),
  m_FileDataManager(m_Comm), m_FileMetadataManager(m_Comm),
  m_FileMetadataIndexManager(m_Comm), m_FileDrainer()
{
    PERFSTUBS_SCOPED_TIMER("BP4Writer::Open");
    m_IO.m_ReadStreaming = false;
    m_EndMessage = " in call to IO Open BP4Writer " + m_Name + "\n";

    Init();
}

StepStatus BP4Writer::BeginStep(StepMode mode, const float timeoutSeconds)
{
    PERFSTUBS_SCOPED_TIMER("BP4Writer::BeginStep");
    m_BP4Serializer.m_DeferredVariables.clear();
    m_BP4Serializer.m_DeferredVariablesDataSize = 0;
    m_IO.m_ReadStreaming = false;
    return StepStatus::OK;
}

size_t BP4Writer::CurrentStep() const
{
    return m_BP4Serializer.m_MetadataSet.CurrentStep;
}

void BP4Writer::PerformPuts()
{
    PERFSTUBS_SCOPED_TIMER("BP4Writer::PerformPuts");
    if (m_BP4Serializer.m_DeferredVariables.empty())
    {
        return;
    }

    m_BP4Serializer.ResizeBuffer(m_BP4Serializer.m_DeferredVariablesDataSize,
                                 "in call to PerformPuts");

    for (const std::string &variableName : m_BP4Serializer.m_DeferredVariables)
    {
        const DataType type = m_IO.InquireVariableType(variableName);
        if (type == DataType::Compound)
        {
            // not supported
        }
#define declare_template_instantiation(T)                                      \
    else if (type == helper::GetDataType<T>())                                 \
    {                                                                          \
        Variable<T> &variable = FindVariable<T>(                               \
            variableName, "in call to PerformPuts, EndStep or Close");         \
        PerformPutCommon(variable);                                            \
    }

        ADIOS2_FOREACH_PRIMITIVE_STDTYPE_1ARG(declare_template_instantiation)
#undef declare_template_instantiation
    }
    m_BP4Serializer.m_DeferredVariables.clear();
    m_BP4Serializer.m_DeferredVariablesDataSize = 0;
}

void BP4Writer::EndStep()
{
    PERFSTUBS_SCOPED_TIMER("BP4Writer::EndStep");
    if (m_BP4Serializer.m_DeferredVariables.size() > 0)
    {
        PerformPuts();
    }

    // true: advances step
    m_BP4Serializer.SerializeData(m_IO, true);

    const size_t currentStep = CurrentStep();
    const size_t flushStepsCount = m_BP4Serializer.m_Parameters.FlushStepsCount;

    if (currentStep % flushStepsCount == 0)
    {
        Flush();
    }
}

void BP4Writer::Flush(const int transportIndex)
{
    PERFSTUBS_SCOPED_TIMER("BP4Writer::Flush");
    DoFlush(false, transportIndex);
    m_BP4Serializer.ResetBuffer(m_BP4Serializer.m_Data, false, false);

    if (m_BP4Serializer.m_Parameters.CollectiveMetadata)
    {
        WriteCollectiveMetadataFile();
    }
}

// PRIVATE
void BP4Writer::Init()
{
    InitParameters();
    if (m_BP4Serializer.m_Parameters.NumAggregators <
        static_cast<unsigned int>(m_BP4Serializer.m_SizeMPI))
    {
        m_BP4Serializer.m_Aggregator.Init(
            m_BP4Serializer.m_Parameters.NumAggregators,
            m_BP4Serializer.m_Parameters.NumAggregators, m_Comm);
    }
    InitTransports();
    InitBPBuffer();
}

#define declare_type(T)                                                        \
    void BP4Writer::DoPut(Variable<T> &variable,                               \
                          typename Variable<T>::Span &span,                    \
                          const bool initialize, const T &value)               \
    {                                                                          \
        PERFSTUBS_SCOPED_TIMER("BP4Writer::Put");                              \
        PutCommon(variable, span, 0, value);                                   \
    }

ADIOS2_FOREACH_PRIMITIVE_STDTYPE_1ARG(declare_type)
#undef declare_type

#define declare_type(T)                                                        \
    void BP4Writer::DoPutSync(Variable<T> &variable, const T *data)            \
    {                                                                          \
        PutSyncCommon(variable, variable.SetBlockInfo(data, CurrentStep()));   \
        variable.m_BlocksInfo.pop_back();                                      \
    }                                                                          \
    void BP4Writer::DoPutDeferred(Variable<T> &variable, const T *data)        \
    {                                                                          \
        PutDeferredCommon(variable, data);                                     \
    }

ADIOS2_FOREACH_STDTYPE_1ARG(declare_type)
#undef declare_type

void BP4Writer::InitParameters()
{
    m_BP4Serializer.Init(m_IO.m_Parameters, "in call to BP4::Open to write");
    m_BP4Serializer.ResizeBuffer(m_BP4Serializer.m_Parameters.InitialBufferSize,
                                 "in call to BP4::Open to write");
    m_WriteToBB = !(m_BP4Serializer.m_Parameters.BurstBufferPath.empty());
    m_DrainBB = m_WriteToBB && m_BP4Serializer.m_Parameters.BurstBufferDrain;
}

void BP4Writer::InitTransports()
{
    // TODO need to add support for aggregators here later
    if (m_IO.m_TransportsParameters.empty())
    {
        Params defaultTransportParameters;
        defaultTransportParameters["transport"] = "File";
        m_IO.m_TransportsParameters.push_back(defaultTransportParameters);
    }

    // only consumers will interact with transport managers
    m_BBName = m_Name;
    if (m_WriteToBB)
    {
        m_BBName = m_BP4Serializer.m_Parameters.BurstBufferPath +
                   PathSeparator + m_Name;
    }

    // Names passed to IO AddTransport option with key "Name"
    const std::vector<std::string> transportsNames =
        m_FileDataManager.GetFilesBaseNames(m_BBName,
                                            m_IO.m_TransportsParameters);

    if (m_BP4Serializer.m_Aggregator.m_IsAggregator)
    {
        // /path/name.bp.dir/name.bp.rank
        m_SubStreamNames = m_BP4Serializer.GetBPSubStreamNames(transportsNames);
        if (m_DrainBB)
        {
            const std::vector<std::string> drainTransportNames =
                m_FileDataManager.GetFilesBaseNames(
                    m_Name, m_IO.m_TransportsParameters);
            m_DrainSubStreamNames =
                m_BP4Serializer.GetBPSubStreamNames(drainTransportNames);
            /* start up BB thread */
            m_FileDrainer.SetVerbose(
                m_BP4Serializer.m_Parameters.BurstBufferVerbose,
                m_BP4Serializer.m_RankMPI);
            m_FileDrainer.Start();
        }
    }

    /* Create the directories either on target or burst buffer if used */
    m_BP4Serializer.m_Profiler.Start("mkdir");
    m_FileDataManager.MkDirsBarrier(
        m_SubStreamNames, m_IO.m_TransportsParameters,
        m_BP4Serializer.m_Parameters.NodeLocal || m_WriteToBB);
    if (m_DrainBB)
    {
        /* Create the directories on target anyway by main thread */
        m_FileDataManager.MkDirsBarrier(m_DrainSubStreamNames,
                                        m_IO.m_TransportsParameters,
                                        m_BP4Serializer.m_Parameters.NodeLocal);
    }
    m_BP4Serializer.m_Profiler.Stop("mkdir");

<<<<<<< HEAD

    if (m_BP4Serializer.m_Aggregator.m_IsConsumer)
=======
    if (m_BP4Serializer.m_Aggregator.m_IsAggregator)
>>>>>>> 1c1c0b7b
    {
        if (m_BP4Serializer.m_Parameters.AsyncTasks)
        {
            for (size_t i = 0; i < m_IO.m_TransportsParameters.size(); ++i)
            {
                m_IO.m_TransportsParameters[i]["asynctasks"] = "true";
            }
        }
	for (size_t i = 0; i < m_IO.m_TransportsParameters.size(); ++i)
	{
	    m_IO.m_TransportsParameters[i].insert({"SingleProcess", "true"});
	}	

        m_FileDataManager.OpenFiles(m_SubStreamNames, m_OpenMode,
                                    m_IO.m_TransportsParameters,
                                    m_BP4Serializer.m_Profiler.m_IsActive);

        if (m_DrainBB)
        {
            for (const auto &name : m_DrainSubStreamNames)
            {
                m_FileDrainer.AddOperationOpen(name, m_OpenMode);
            }
        }
    }

    if (m_BP4Serializer.m_RankMPI == 0)
    {
	//if (m_BP4Serializer.m_Parameters.CollectiveMetadata)
	//{
	const std::vector<std::string> transportsNames =
	    m_FileMetadataManager.GetFilesBaseNames(
		m_BBName, m_IO.m_TransportsParameters);

	m_MetadataFileNames =
	    m_BP4Serializer.GetBPMetadataFileNames(transportsNames);


	for (size_t i = 0; i < m_IO.m_TransportsParameters.size(); ++i)
	{
	    m_IO.m_TransportsParameters[i].insert({"SingleProcess", "true"});
	}
	m_FileMetadataManager.OpenFiles(m_MetadataFileNames, m_OpenMode,
					m_IO.m_TransportsParameters,
					m_BP4Serializer.m_Profiler.m_IsActive);

	m_MetadataIndexFileNames =
	    m_BP4Serializer.GetBPMetadataIndexFileNames(transportsNames);

	m_FileMetadataIndexManager.OpenFiles(
	    m_MetadataIndexFileNames, m_OpenMode, m_IO.m_TransportsParameters,
	    m_BP4Serializer.m_Profiler.m_IsActive);

	if (m_DrainBB)
	{
	    const std::vector<std::string> drainTransportNames =
		m_FileDataManager.GetFilesBaseNames(
		    m_Name, m_IO.m_TransportsParameters);
	    m_DrainMetadataFileNames =
		m_BP4Serializer.GetBPMetadataFileNames(drainTransportNames);
	    m_DrainMetadataIndexFileNames =
		m_BP4Serializer.GetBPMetadataIndexFileNames(
		    drainTransportNames);

	    for (const auto &name : m_DrainMetadataFileNames)
	    {
		m_FileDrainer.AddOperationOpen(name, m_OpenMode);
	    }
	    for (const auto &name : m_DrainMetadataIndexFileNames)
	    {
		m_FileDrainer.AddOperationOpen(name, m_OpenMode);
	    }
	}
	    //}
    }

    // last process create .bpversion file with content "4"
    if (m_Comm.Rank() == m_Comm.Size() - 1)
    {
        std::vector<std::string> versionNames =
            m_BP4Serializer.GetBPVersionFileNames(transportsNames);
        auto emptyComm = helper::Comm();
        transportman::TransportMan tm(emptyComm);
        tm.OpenFiles(versionNames, Mode::Write, m_IO.m_TransportsParameters,
                     false);
        char b[1] = {'4'};
        tm.WriteFiles(b, 1);
    }
}

void BP4Writer::InitBPBuffer()
{
    if (m_OpenMode == Mode::Append)
    {
        // TODO: Get last pg timestep and update timestep counter in
        format::BufferSTL preMetadataIndex;
        size_t preMetadataIndexFileSize;

        if (m_BP4Serializer.m_RankMPI == 0)
        {
            preMetadataIndexFileSize =
                m_FileMetadataIndexManager.GetFileSize(0);
            preMetadataIndex.m_Buffer.resize(preMetadataIndexFileSize);
            preMetadataIndex.m_Buffer.assign(preMetadataIndex.m_Buffer.size(),
                                             '\0');
            preMetadataIndex.m_Position = 0;
            m_FileMetadataIndexManager.ReadFile(
                preMetadataIndex.m_Buffer.data(), preMetadataIndexFileSize);
        }
        m_Comm.BroadcastVector(preMetadataIndex.m_Buffer);
        preMetadataIndexFileSize = preMetadataIndex.m_Buffer.size();
        if (preMetadataIndexFileSize > 0)
        {
            size_t position = 0;
            position += 28;
            const uint8_t endianness =
                helper::ReadValue<uint8_t>(preMetadataIndex.m_Buffer, position);
            bool IsLittleEndian = true;
            IsLittleEndian = (endianness == 0) ? true : false;
            if (helper::IsLittleEndian() != IsLittleEndian)
            {
                throw std::runtime_error(
                    "ERROR: previous run generated BigEndian bp file, "
                    "this version of ADIOS2 wasn't compiled "
                    "with the cmake flag -DADIOS2_USE_Endian_Reverse=ON "
                    "explicitly, in call to Open\n");
            }
            const size_t pos_last_step = preMetadataIndexFileSize - 64;
            position = pos_last_step;
            const uint64_t lastStep = helper::ReadValue<uint64_t>(
                preMetadataIndex.m_Buffer, position, IsLittleEndian);
            m_BP4Serializer.m_MetadataSet.TimeStep +=
                static_cast<uint32_t>(lastStep);
            m_BP4Serializer.m_MetadataSet.CurrentStep += lastStep;

            if (m_BP4Serializer.m_Aggregator.m_IsAggregator)
            {
                m_BP4Serializer.m_PreDataFileLength =
                    m_FileDataManager.GetFileSize(0);
            }

            if (m_BP4Serializer.m_RankMPI == 0)
            {
                // Get the size of existing metadata file
                m_BP4Serializer.m_PreMetadataFileLength =
                    m_FileMetadataManager.GetFileSize(0);
            }
        }
    }

    if (m_BP4Serializer.m_PreDataFileLength == 0)
    {
        /* This is a new file.
         * Make headers in data buffer and metadata buffer (but do not write
         * them yet so that Open() can stay free of writing to disk)
         */
        if (m_BP4Serializer.m_RankMPI == 0)
        {
            m_BP4Serializer.MakeHeader(m_BP4Serializer.m_Metadata, "Metadata",
                                       false);
            m_BP4Serializer.MakeHeader(m_BP4Serializer.m_MetadataIndex,
                                       "Index Table", true);
        }
        if (m_BP4Serializer.m_Aggregator.m_IsAggregator)
        {
            m_BP4Serializer.MakeHeader(m_BP4Serializer.m_Data, "Data", false);
        }
    }
    else
    {
        if (m_BP4Serializer.m_RankMPI == 0)
        {
            // Set the flag in the header of metadata index table to 1 again
            // to indicate a new run begins
            UpdateActiveFlag(true);
        }
    }

    m_BP4Serializer.PutProcessGroupIndex(
        m_IO.m_Name,
        (m_IO.m_ArrayOrder == ArrayOrdering::RowMajor) ? "C++" : "Fortran",
        m_FileDataManager.GetTransportsTypes());
}

void BP4Writer::DoFlush(const bool isFinal, const int transportIndex)
{
    if (m_BP4Serializer.m_Aggregator.m_IsActive)
    {
        AggregateWriteData(isFinal, transportIndex);
    }
    else
    {
        WriteData(isFinal, transportIndex);
    }
}

void BP4Writer::DoClose(const int transportIndex)
{
    PERFSTUBS_SCOPED_TIMER("BP4Writer::Close");
    if (m_BP4Serializer.m_DeferredVariables.size() > 0)
    {
        PerformPuts();
    }

    DoFlush(true, transportIndex);

    if (m_BP4Serializer.m_Aggregator.m_IsAggregator)
    {
        m_FileDataManager.CloseFiles(transportIndex);
        // Delete files from temporary storage if draining was on
        if (m_DrainBB)
        {
            for (const auto &name : m_SubStreamNames)
            {
                m_FileDrainer.AddOperationDelete(name);
            }
        }
    }

    if (m_BP4Serializer.m_Parameters.CollectiveMetadata &&
        m_FileDataManager.AllTransportsClosed())
    {
        WriteCollectiveMetadataFile(true);
    }

    if (m_BP4Serializer.m_Profiler.m_IsActive &&
        m_FileDataManager.AllTransportsClosed())
    {
        // std::cout << "write profiling file!" << std::endl;
        WriteProfilingJSONFile();
    }
    if (m_BP4Serializer.m_Aggregator.m_IsActive)
    {
        m_BP4Serializer.m_Aggregator.Close();
    }

    if (m_BP4Serializer.m_RankMPI == 0)
    {
        // Update the active flag in index to indicate current run is over.
        UpdateActiveFlag(false);

        // close metadata file
        m_FileMetadataManager.CloseFiles();

        // close metadata index file
        m_FileMetadataIndexManager.CloseFiles();

        // Delete metadata files from temporary storage if draining was on
        if (m_DrainBB)
        {
            for (const auto &name : m_MetadataFileNames)
            {
                m_FileDrainer.AddOperationDelete(name);
            }
            for (const auto &name : m_MetadataIndexFileNames)
            {
                m_FileDrainer.AddOperationDelete(name);
            }
            const std::vector<std::string> transportsNames =
                m_FileDataManager.GetFilesBaseNames(
                    m_BBName, m_IO.m_TransportsParameters);
            for (const auto &name : transportsNames)
            {
                m_FileDrainer.AddOperationDelete(name);
            }
        }
    }

    if (m_BP4Serializer.m_Aggregator.m_IsAggregator && m_DrainBB)
    {
        /* Signal the BB thread that no more work is coming */
        m_FileDrainer.Finish();
    }
    // m_BP4Serializer.DeleteBuffers();
}

void BP4Writer::WriteProfilingJSONFile()
{
    PERFSTUBS_SCOPED_TIMER("BP4Writer::WriteProfilingJSONFile");
    auto transportTypes = m_FileDataManager.GetTransportsTypes();

    // find first File type output, where we can write the profile
    int fileTransportIdx = -1;
    for (size_t i = 0; i < transportTypes.size(); ++i)
    {
        if (transportTypes[i].compare(0, 4, "File") == 0)
        {
            fileTransportIdx = static_cast<int>(i);
        }
    }

    auto transportProfilers = m_FileDataManager.GetTransportsProfilers();

    auto transportTypesMD = m_FileMetadataManager.GetTransportsTypes();
    auto transportProfilersMD = m_FileMetadataManager.GetTransportsProfilers();

    transportTypes.insert(transportTypes.end(), transportTypesMD.begin(),
                          transportTypesMD.end());

    transportProfilers.insert(transportProfilers.end(),
                              transportProfilersMD.begin(),
                              transportProfilersMD.end());

    const std::string lineJSON(m_BP4Serializer.GetRankProfilingJSON(
                                   transportTypes, transportProfilers) +
                               ",\n");

    const std::vector<char> profilingJSON(
        m_BP4Serializer.AggregateProfilingJSON(lineJSON));

    if (m_BP4Serializer.m_RankMPI == 0)
    {
        // std::cout << "write profiling file!" << std::endl;
        std::string profileFileName;
        if (m_DrainBB)
        {
            auto bpTargetNames = m_BP4Serializer.GetBPBaseNames({m_Name});
            if (fileTransportIdx > -1)
            {
                profileFileName =
                    bpTargetNames[fileTransportIdx] + "/profiling.json";
            }
            else
            {
                profileFileName = bpTargetNames[0] + "_profiling.json";
            }
            m_FileDrainer.AddOperationWrite(
                profileFileName, profilingJSON.size(), profilingJSON.data());
        }
        else
        {
            transport::FileFStream profilingJSONStream(m_Comm);
            auto bpBaseNames = m_BP4Serializer.GetBPBaseNames({m_BBName});
            if (fileTransportIdx > -1)
            {
                profileFileName =
                    bpBaseNames[fileTransportIdx] + "/profiling.json";
            }
            else
            {
                profileFileName = bpBaseNames[0] + "_profiling.json";
            }
            profilingJSONStream.Open(profileFileName, Mode::Write);
            profilingJSONStream.Write(profilingJSON.data(),
                                      profilingJSON.size());
            profilingJSONStream.Close();
        }
    }
}

/*write the content of metadata index file*/
void BP4Writer::PopulateMetadataIndexFileContent(
    format::BufferSTL &b, const uint64_t currentStep, const uint64_t mpirank,
    const uint64_t pgIndexStart, const uint64_t variablesIndexStart,
    const uint64_t attributesIndexStart, const uint64_t currentStepEndPos,
    const uint64_t currentTimeStamp)
{
    PERFSTUBS_SCOPED_TIMER("BP4Writer::PopulateMetadataIndexFileContent");
    auto &buffer = b.m_Buffer;
    auto &position = b.m_Position;
    helper::CopyToBuffer(buffer, position, &currentStep);
    helper::CopyToBuffer(buffer, position, &mpirank);
    helper::CopyToBuffer(buffer, position, &pgIndexStart);
    helper::CopyToBuffer(buffer, position, &variablesIndexStart);
    helper::CopyToBuffer(buffer, position, &attributesIndexStart);
    helper::CopyToBuffer(buffer, position, &currentStepEndPos);
    helper::CopyToBuffer(buffer, position, &currentTimeStamp);
    position += 8;
}

void BP4Writer::UpdateActiveFlag(const bool active)
{
    const char activeChar = (active ? '\1' : '\0');
    m_FileMetadataIndexManager.WriteFileAt(
        &activeChar, 1, m_BP4Serializer.m_ActiveFlagPosition);
    m_FileMetadataIndexManager.FlushFiles();
    m_FileMetadataIndexManager.SeekToFileEnd();
    if (m_DrainBB)
    {
        for (size_t i = 0; i < m_MetadataIndexFileNames.size(); ++i)
        {
            m_FileDrainer.AddOperationWriteAt(
                m_DrainMetadataIndexFileNames[i],
                m_BP4Serializer.m_ActiveFlagPosition, 1, &activeChar);
            m_FileDrainer.AddOperationSeekEnd(m_DrainMetadataIndexFileNames[i]);
        }
    }
}

void BP4Writer::WriteCollectiveMetadataFile(const bool isFinal)
{

    PERFSTUBS_SCOPED_TIMER("BP4Writer::WriteCollectiveMetadataFile");

    if (isFinal && m_BP4Serializer.m_MetadataSet.DataPGCount == 0)
    {
        // If data pg count is zero, it means all metadata
        // has already been written, don't need to write it again.
        return;
    }
    m_BP4Serializer.AggregateCollectiveMetadata(
        m_Comm, m_BP4Serializer.m_Metadata, true);

    if (m_BP4Serializer.m_RankMPI == 0)
    {

        m_FileMetadataManager.WriteFiles(
            m_BP4Serializer.m_Metadata.m_Buffer.data(),
            m_BP4Serializer.m_Metadata.m_Position);
        m_FileMetadataManager.FlushFiles();

        if (m_DrainBB)
        {
            for (size_t i = 0; i < m_MetadataFileNames.size(); ++i)
            {
                m_FileDrainer.AddOperationCopy(
                    m_MetadataFileNames[i], m_DrainMetadataFileNames[i],
                    m_BP4Serializer.m_Metadata.m_Position);
            }
        }

        std::time_t currentTimeStamp = std::time(nullptr);

        std::vector<size_t> timeSteps;
        timeSteps.reserve(
            m_BP4Serializer.m_MetadataIndexTable[m_BP4Serializer.m_RankMPI]
                .size());
        for (auto const &pair :
             m_BP4Serializer.m_MetadataIndexTable[m_BP4Serializer.m_RankMPI])
        {
            timeSteps.push_back(pair.first);
        }
        std::sort(timeSteps.begin(), timeSteps.end());

        size_t rowsInMetadataIndexTable = timeSteps.size() + 1;
        m_BP4Serializer.m_MetadataIndex.Resize(rowsInMetadataIndexTable * 64,
                                               "BP4 Index Table");
        for (auto const &t : timeSteps)
        {
            const uint64_t pgIndexStartMetadataFile =
                m_BP4Serializer
                    .m_MetadataIndexTable[m_BP4Serializer.m_RankMPI][t][0] +
                m_BP4Serializer.m_MetadataSet.MetadataFileLength +
                m_BP4Serializer.m_PreMetadataFileLength;
            const uint64_t varIndexStartMetadataFile =
                m_BP4Serializer
                    .m_MetadataIndexTable[m_BP4Serializer.m_RankMPI][t][1] +
                m_BP4Serializer.m_MetadataSet.MetadataFileLength +
                m_BP4Serializer.m_PreMetadataFileLength;
            const uint64_t attrIndexStartMetadataFile =
                m_BP4Serializer
                    .m_MetadataIndexTable[m_BP4Serializer.m_RankMPI][t][2] +
                m_BP4Serializer.m_MetadataSet.MetadataFileLength +
                m_BP4Serializer.m_PreMetadataFileLength;
            const uint64_t currentStepEndPosMetadataFile =
                m_BP4Serializer
                    .m_MetadataIndexTable[m_BP4Serializer.m_RankMPI][t][3] +
                m_BP4Serializer.m_MetadataSet.MetadataFileLength +
                m_BP4Serializer.m_PreMetadataFileLength;
            PopulateMetadataIndexFileContent(
                m_BP4Serializer.m_MetadataIndex, t, m_BP4Serializer.m_RankMPI,
                pgIndexStartMetadataFile, varIndexStartMetadataFile,
                attrIndexStartMetadataFile, currentStepEndPosMetadataFile,
                currentTimeStamp);
        }

        m_FileMetadataIndexManager.WriteFiles(
            m_BP4Serializer.m_MetadataIndex.m_Buffer.data(),
            m_BP4Serializer.m_MetadataIndex.m_Position);
        m_FileMetadataIndexManager.FlushFiles();

        m_BP4Serializer.m_MetadataSet.MetadataFileLength +=
            m_BP4Serializer.m_Metadata.m_Position;

        if (m_DrainBB)
        {
            for (size_t i = 0; i < m_MetadataIndexFileNames.size(); ++i)
            {
                m_FileDrainer.AddOperationWrite(
                    m_DrainMetadataIndexFileNames[i],
                    m_BP4Serializer.m_MetadataIndex.m_Position,
                    m_BP4Serializer.m_MetadataIndex.m_Buffer.data());
            }
        }
    }
    /*Clear the local indices buffer at the end of each step*/
    m_BP4Serializer.ResetBuffer(m_BP4Serializer.m_Metadata, true, true);

    /* clear the metadata index buffer*/
    m_BP4Serializer.ResetBuffer(m_BP4Serializer.m_MetadataIndex, true, true);

    /* reset the metadata index table*/
    m_BP4Serializer.ResetMetadataIndexTable();
    m_BP4Serializer.ResetAllIndices();
}

void BP4Writer::WriteData(const bool isFinal, const int transportIndex)
{
    PERFSTUBS_SCOPED_TIMER("BP4Writer::WriteData");
    size_t dataSize;

    // write data without footer
    if (isFinal)
    {
        dataSize = m_BP4Serializer.CloseData(m_IO);
    }
    else
    {
        dataSize = m_BP4Serializer.CloseStream(m_IO, false);
    }

    m_FileDataManager.WriteFiles(m_BP4Serializer.m_Data.m_Buffer.data(),
                                 dataSize, transportIndex);

    m_FileDataManager.FlushFiles(transportIndex);
    if (m_DrainBB)
    {
        for (size_t i = 0; i < m_SubStreamNames.size(); ++i)
        {
            m_FileDrainer.AddOperationCopy(m_SubStreamNames[i],
                                           m_DrainSubStreamNames[i], dataSize);
        }
    }
}

void BP4Writer::AggregateWriteData(const bool isFinal, const int transportIndex)
{
    PERFSTUBS_SCOPED_TIMER("BP4Writer::AggregateWriteData");
    m_BP4Serializer.CloseStream(m_IO, false);
    size_t totalBytesWritten = 0;
    const size_t dataBufferSize = m_BP4Serializer.m_Data.m_Position;

    // async?
    for (int r = 0; r < m_BP4Serializer.m_Aggregator.m_Size; ++r)
    {
        aggregator::MPIChain::ExchangeRequests dataRequests =
            m_BP4Serializer.m_Aggregator.IExchange(m_BP4Serializer.m_Data, r);

        aggregator::MPIChain::ExchangeAbsolutePositionRequests
            absolutePositionRequests =
                m_BP4Serializer.m_Aggregator.IExchangeAbsolutePosition(
                    m_BP4Serializer.m_Data, r);

        if (m_BP4Serializer.m_Aggregator.m_IsAggregator)
        {
            const format::Buffer &bufferSTL =
                m_BP4Serializer.m_Aggregator.GetConsumerBuffer(
                    m_BP4Serializer.m_Data);
            if (bufferSTL.m_Position > 0)
            {
                m_FileDataManager.WriteFiles(
                    bufferSTL.Data(), bufferSTL.m_Position, transportIndex);

                m_FileDataManager.FlushFiles(transportIndex);

                totalBytesWritten += bufferSTL.m_Position;
            }
        }

        m_BP4Serializer.m_Aggregator.WaitAbsolutePosition(
            absolutePositionRequests, r);

        m_BP4Serializer.m_Aggregator.Wait(dataRequests, r);
        m_BP4Serializer.m_Aggregator.SwapBuffers(r);
    }

    if (m_DrainBB)
    {
        for (size_t i = 0; i < m_SubStreamNames.size(); ++i)
        {
            m_FileDrainer.AddOperationCopy(m_SubStreamNames[i],
                                           m_DrainSubStreamNames[i],
                                           totalBytesWritten);
        }
    }

    m_BP4Serializer.UpdateOffsetsInMetadata();

    if (isFinal) // Write metadata footer
    {
        m_BP4Serializer.m_Aggregator.Close();
    }

    m_BP4Serializer.m_Aggregator.ResetBuffers();

    // Reset Data buffer to its final size on this process at EndStep
    // The aggregation routine has resized it to some incoming process' data
    // size
    m_BP4Serializer.m_Data.Resize(dataBufferSize,
                                  "Reset buffersize to final size" +
                                      std::to_string(dataBufferSize));
}

#define declare_type(T, L)                                                     \
    T *BP4Writer::DoBufferData_##L(const int bufferIdx,                        \
                                   const size_t payloadPosition,               \
                                   const size_t bufferID) noexcept             \
    {                                                                          \
        return BufferDataCommon<T>(bufferIdx, payloadPosition, bufferID);      \
    }

ADIOS2_FOREACH_PRIMITVE_STDTYPE_2ARGS(declare_type)
#undef declare_type

size_t BP4Writer::DebugGetDataBufferSize() const
{
    return m_BP4Serializer.DebugGetDataBufferSize();
}

void BP4Writer::NotifyEngineAttribute(std::string name, DataType type) noexcept
{
    m_BP4Serializer.m_SerializedAttributes.erase(name);
}

} // end namespace engine
} // end namespace core
} // end namespace adios2<|MERGE_RESOLUTION|>--- conflicted
+++ resolved
@@ -225,12 +225,8 @@
     }
     m_BP4Serializer.m_Profiler.Stop("mkdir");
 
-<<<<<<< HEAD
-
-    if (m_BP4Serializer.m_Aggregator.m_IsConsumer)
-=======
+
     if (m_BP4Serializer.m_Aggregator.m_IsAggregator)
->>>>>>> 1c1c0b7b
     {
         if (m_BP4Serializer.m_Parameters.AsyncTasks)
         {
