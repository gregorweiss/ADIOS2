--- conflicted
+++ resolved
@@ -11,30 +11,18 @@
 #include "engine/bp/BPFileReader.h"
 
 #include "core/Support.h"
-#include "functions/adiosFunctions.h"      //CSVToVector
+#include "functions/adiosFunctions.h"      // CSVToVector
+#include "transport/file/FStream.h"        // uses C++ fstream
 #include "transport/file/FileDescriptor.h" // uses POSIX
 #include "transport/file/FilePointer.h"    // uses C FILE*
 
-// supported transports
-#include "transport/file/FStream.h" // uses C++ fstream
-
 namespace adios
 {
 
-<<<<<<< HEAD
 BPFileReader::BPFileReader(ADIOS &adios, const std::string name,
                            const std::string accessMode, MPI_Comm mpiComm,
                            const Method &method)
 : Engine(adios, "BPFileReader", name, accessMode, mpiComm, method,
-=======
-BPFileReader::BPFileReader(ADIOS &adios, std::string name,
-                           std::string accessMode, MPI_Comm mpiComm,
-                           const Method &method, IOMode /*iomode*/,
-                           float /*timeout_sec*/, bool debugMode,
-                           unsigned int nthreads)
-: Engine(adios, "BPFileReader", std::move(name), std::move(accessMode), mpiComm,
-         method, debugMode, nthreads,
->>>>>>> f7013dcd
          " BPFileReader constructor (or call to ADIOS Open).\n"),
   m_Buffer(accessMode, m_RankMPI, m_DebugMode)
 {
