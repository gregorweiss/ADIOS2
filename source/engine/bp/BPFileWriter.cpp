--- conflicted
+++ resolved
@@ -21,17 +21,9 @@
 
 BPFileWriter::BPFileWriter(ADIOS &adios, const std::string name,
                            const std::string accessMode, MPI_Comm mpiComm,
-<<<<<<< HEAD
                            const Method &method)
 : Engine(adios, "BPFileWriter", name, accessMode, mpiComm, method,
          " BPFileWriter constructor (or call to ADIOS Open).\n"),
-=======
-                           const Method &method, const IOMode /*iomode*/,
-                           const float /*timeout_sec*/, const bool debugMode,
-                           const unsigned int nthreads)
-: Engine(adios, "BPFileWriter", name, accessMode, mpiComm, method, debugMode,
-         nthreads, " BPFileWriter constructor (or call to ADIOS Open).\n"),
->>>>>>> f7013dcd
   m_Buffer{capsule::STLVector(accessMode, m_RankMPI, m_DebugMode)},
   m_BP1Aggregator{format::BP1Aggregator(m_MPIComm, m_DebugMode)},
   m_MaxBufferSize{m_Buffer.m_Data.max_size()}
@@ -352,41 +344,15 @@
     auto &profiler = m_MetadataSet.Log;
 
     if (itProfile->second == "mus" || itProfile->second == "microseconds")
-<<<<<<< HEAD
       profiler.Timers.emplace_back("buffering", Support::Resolutions::mus);
-
     else if (itProfile->second == "ms" || itProfile->second == "milliseconds")
       profiler.Timers.emplace_back("buffering", Support::Resolutions::ms);
-
     else if (itProfile->second == "s" || itProfile->second == "seconds")
       profiler.Timers.emplace_back("buffering", Support::Resolutions::s);
-
     else if (itProfile->second == "min" || itProfile->second == "minutes")
       profiler.Timers.emplace_back("buffering", Support::Resolutions::m);
-
     else if (itProfile->second == "h" || itProfile->second == "hours")
       profiler.Timers.emplace_back("buffering", Support::Resolutions::h);
-=======
-    {
-      profiler.m_Timers.emplace_back("buffering", Support::Resolutions::mus);
-    }
-    else if (itProfile->second == "ms" || itProfile->second == "milliseconds")
-    {
-      profiler.m_Timers.emplace_back("buffering", Support::Resolutions::ms);
-    }
-    else if (itProfile->second == "s" || itProfile->second == "seconds")
-    {
-      profiler.m_Timers.emplace_back("buffering", Support::Resolutions::s);
-    }
-    else if (itProfile->second == "min" || itProfile->second == "minutes")
-    {
-      profiler.m_Timers.emplace_back("buffering", Support::Resolutions::m);
-    }
-    else if (itProfile->second == "h" || itProfile->second == "hours")
-    {
-      profiler.m_Timers.emplace_back("buffering", Support::Resolutions::h);
-    }
->>>>>>> f7013dcd
     else
     {
       if (m_DebugMode == true)
@@ -525,15 +491,9 @@
 
 void BPFileWriter::InitProcessGroup()
 {
-<<<<<<< HEAD
+
   if (m_MetadataSet.Log.IsActive == true)
     m_MetadataSet.Log.Timers[0].SetInitialTime();
-=======
-  if (m_MetadataSet.Log.m_IsActive == true)
-  {
-    m_MetadataSet.Log.m_Timers[0].SetInitialTime();
-  }
->>>>>>> f7013dcd
 
   if (m_AccessMode == "a")
   {
@@ -543,15 +503,8 @@
 
   WriteProcessGroupIndex();
 
-<<<<<<< HEAD
   if (m_MetadataSet.Log.IsActive == true)
     m_MetadataSet.Log.Timers[0].SetTime();
-=======
-  if (m_MetadataSet.Log.m_IsActive == true)
-  {
-    m_MetadataSet.Log.m_Timers[0].SetTime();
-  }
->>>>>>> f7013dcd
 }
 
 void BPFileWriter::WriteProcessGroupIndex()
