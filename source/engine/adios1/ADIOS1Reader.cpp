/*
 * Distributed under the OSI-approved Apache License, Version 2.0.  See
 * accompanying file Copyright.txt for details.
 *
 * ADIOS1Reader.cpp
 *
 *  Created on: Feb 27, 2017
 *      Author: wfg
 */

<<<<<<< HEAD
#include "core/Support.h"
#include "engine/bp/BPFileReader.h"
#include "functions/adiosFunctions.h"      // CSVToVector
#include "transport/file/FStream.h"        // uses C++ fstream
#include "transport/file/FileDescriptor.h" // uses POSIX
#include "transport/file/FilePointer.h"    // uses C FILE*
=======
#include "engine/adios1/ADIOS1Reader.h"
#include "ADIOS.h"

extern int adios_verbose_level;
extern int adios_errno;
>>>>>>> 6bd06b55

namespace adios
{

<<<<<<< HEAD
ADIOS1Reader::ADIOS1Reader(ADIOS &adios, const std::string &name,
                           const std::string accessMode, MPI_Comm mpiComm,
                           const Method &method)
: Engine(adios, "BPFileReader", name, accessMode, mpiComm, method,
         " BPFileReader constructor (or call to ADIOS Open).\n"),
  m_Buffer(accessMode, m_RankMPI, m_DebugMode)
=======
ADIOS1Reader::ADIOS1Reader(ADIOS &adios, const std::string name,
                           const std::string accessMode, MPI_Comm mpiComm,
                           const Method &method, const IOMode iomode,
                           const float timeout_sec, const bool debugMode,
                           const unsigned int nthreads)
: Engine(adios, "ADIOS1Reader", name, accessMode, mpiComm, method, debugMode,
         nthreads, " ADIOS1Reader constructor (or call to ADIOS Open).\n")
>>>>>>> 6bd06b55
{
    Init();
    adios_read_init_method(read_method, m_MPIComm, "");
}

ADIOS1Reader::~ADIOS1Reader() { adios_read_finalize_method(read_method); }

Variable<void> *
<<<<<<< HEAD
BPFileReader::InquireVariable(const std::string &variableName,
=======
ADIOS1Reader::InquireVariable(const std::string name,
>>>>>>> 6bd06b55
                              const bool readIn) // not yet implemented
{
    return nullptr;
}

<<<<<<< HEAD
Variable<char> *
BPFileReader::InquireVariableChar(const std::string &variableName,
                                  const bool readIn)
=======
Variable<char> *ADIOS1Reader::InquireVariableChar(const std::string name,
                                                  const bool readIn)
>>>>>>> 6bd06b55
{
    return InquireVariableCommon<char>(variableName, readIn);
}

Variable<unsigned char> *
<<<<<<< HEAD
BPFileReader::InquireVariableUChar(const std::string &variableName,
                                   const bool readIn)
=======
ADIOS1Reader::InquireVariableUChar(const std::string name, const bool readIn)
>>>>>>> 6bd06b55
{
    return InquireVariableCommon<unsigned char>(variableName, readIn);
}

<<<<<<< HEAD
Variable<short> *
BPFileReader::InquireVariableShort(const std::string &variableName,
                                   const bool readIn)
=======
Variable<short> *ADIOS1Reader::InquireVariableShort(const std::string name,
                                                    const bool readIn)
>>>>>>> 6bd06b55
{
    return InquireVariableCommon<short>(variableName, readIn);
}

Variable<unsigned short> *
<<<<<<< HEAD
BPFileReader::InquireVariableUShort(const std::string &variableName,
                                    const bool readIn)
=======
ADIOS1Reader::InquireVariableUShort(const std::string name, const bool readIn)
>>>>>>> 6bd06b55
{
    return InquireVariableCommon<unsigned short>(variableName, readIn);
}

<<<<<<< HEAD
Variable<int> *BPFileReader::InquireVariableInt(const std::string &variableName,
=======
Variable<int> *ADIOS1Reader::InquireVariableInt(const std::string name,
>>>>>>> 6bd06b55
                                                const bool readIn)
{
    return InquireVariableCommon<int>(variableName, readIn);
}

Variable<unsigned int> *
<<<<<<< HEAD
BPFileReader::InquireVariableUInt(const std::string &variableName,
                                  const bool readIn)
=======
ADIOS1Reader::InquireVariableUInt(const std::string name, const bool readIn)
>>>>>>> 6bd06b55
{
    return InquireVariableCommon<unsigned int>(variableName, readIn);
}

<<<<<<< HEAD
Variable<long int> *
BPFileReader::InquireVariableLInt(const std::string &variableName,
                                  const bool readIn)
=======
Variable<long int> *ADIOS1Reader::InquireVariableLInt(const std::string name,
                                                      const bool readIn)
>>>>>>> 6bd06b55
{
    return InquireVariableCommon<long int>(variableName, readIn);
}

Variable<unsigned long int> *
<<<<<<< HEAD
BPFileReader::InquireVariableULInt(const std::string &variableName,
                                   const bool readIn)
=======
ADIOS1Reader::InquireVariableULInt(const std::string name, const bool readIn)
>>>>>>> 6bd06b55
{
    return InquireVariableCommon<unsigned long int>(variableName, readIn);
}

Variable<long long int> *
<<<<<<< HEAD
BPFileReader::InquireVariableLLInt(const std::string &variableName,
                                   const bool readIn)
=======
ADIOS1Reader::InquireVariableLLInt(const std::string name, const bool readIn)
>>>>>>> 6bd06b55
{
    return InquireVariableCommon<long long int>(variableName, readIn);
}

Variable<unsigned long long int> *
<<<<<<< HEAD
BPFileReader::InquireVariableULLInt(const std::string &variableName,
                                    const bool readIn)
=======
ADIOS1Reader::InquireVariableULLInt(const std::string name, const bool readIn)
>>>>>>> 6bd06b55
{
    return InquireVariableCommon<unsigned long long int>(variableName, readIn);
}

<<<<<<< HEAD
Variable<float> *
BPFileReader::InquireVariableFloat(const std::string &variableName,
                                   const bool readIn)
=======
Variable<float> *ADIOS1Reader::InquireVariableFloat(const std::string name,
                                                    const bool readIn)
>>>>>>> 6bd06b55
{
    return InquireVariableCommon<float>(variableName, readIn);
}

<<<<<<< HEAD
Variable<double> *
BPFileReader::InquireVariableDouble(const std::string &variableName,
                                    const bool readIn)
=======
Variable<double> *ADIOS1Reader::InquireVariableDouble(const std::string name,
                                                      const bool readIn)
>>>>>>> 6bd06b55
{
    return InquireVariableCommon<double>(variableName, readIn);
}

Variable<long double> *
<<<<<<< HEAD
BPFileReader::InquireVariableLDouble(const std::string &variableName,
                                     const bool readIn)
=======
ADIOS1Reader::InquireVariableLDouble(const std::string name, const bool readIn)
>>>>>>> 6bd06b55
{
    return InquireVariableCommon<long double>(variableName, readIn);
}

Variable<std::complex<float>> *
<<<<<<< HEAD
BPFileReader::InquireVariableCFloat(const std::string &variableName,
                                    const bool readIn)
=======
ADIOS1Reader::InquireVariableCFloat(const std::string name, const bool readIn)
>>>>>>> 6bd06b55
{
    return InquireVariableCommon<std::complex<float>>(variableName, readIn);
}

Variable<std::complex<double>> *
<<<<<<< HEAD
BPFileReader::InquireVariableCDouble(const std::string &variableName,
                                     const bool readIn)
=======
ADIOS1Reader::InquireVariableCDouble(const std::string name, const bool readIn)
>>>>>>> 6bd06b55
{
    return InquireVariableCommon<std::complex<double>>(variableName, readIn);
}

Variable<std::complex<long double>> *
<<<<<<< HEAD
BPFileReader::InquireVariableCLDouble(const std::string &variableName,
                                      const bool readIn)
=======
ADIOS1Reader::InquireVariableCLDouble(const std::string name, const bool readIn)
>>>>>>> 6bd06b55
{
    return InquireVariableCommon<std::complex<long double>>(variableName,
                                                            readIn);
}

<<<<<<< HEAD
VariableCompound *
BPFileReader::InquireVariableCompound(const std::string &variableName,
                                      const bool readIn)
=======
VariableCompound *ADIOS1Reader::InquireVariableCompound(const std::string name,
                                                        const bool readIn)
>>>>>>> 6bd06b55
{
    return nullptr;
}

void ADIOS1Reader::Close(const int transportIndex) {}

// PRIVATE
void ADIOS1Reader::Init()
{
    if (m_DebugMode == true)
    {
        if (m_AccessMode != "r" && m_AccessMode != "read")
            throw std::invalid_argument(
                "ERROR: ADIOS1Reader doesn't support access mode " +
                m_AccessMode +
                ", in call to ADIOS Open or ADIOS1Reader constructor\n");
    }

    for (const auto &parameters : m_Method.m_TransportParameters)
    {
        auto itTransport = parameters.find("transport");
        if (itTransport->second == "file" || itTransport->second == "File" ||
            itTransport->second == "bp" || itTransport->second == "BP")
        {
            read_method = ADIOS_READ_METHOD_BP;
        }
        else
        {
            if (m_DebugMode == true)
                throw std::invalid_argument(
                    "ERROR: transport " + itTransport->second +
                    " (you mean File?) not supported, in " + m_Name +
                    m_EndMessage);
        }
    }
}

} // end namespace<|MERGE_RESOLUTION|>--- conflicted
+++ resolved
@@ -2,278 +2,229 @@
  * Distributed under the OSI-approved Apache License, Version 2.0.  See
  * accompanying file Copyright.txt for details.
  *
- * ADIOS1Reader.cpp
+ * BPFileReader.cpp
  *
  *  Created on: Feb 27, 2017
  *      Author: wfg
  */
 
-<<<<<<< HEAD
 #include "core/Support.h"
 #include "engine/bp/BPFileReader.h"
 #include "functions/adiosFunctions.h"      // CSVToVector
 #include "transport/file/FStream.h"        // uses C++ fstream
 #include "transport/file/FileDescriptor.h" // uses POSIX
 #include "transport/file/FilePointer.h"    // uses C FILE*
-=======
-#include "engine/adios1/ADIOS1Reader.h"
-#include "ADIOS.h"
-
-extern int adios_verbose_level;
-extern int adios_errno;
->>>>>>> 6bd06b55
 
 namespace adios
 {
 
-<<<<<<< HEAD
 ADIOS1Reader::ADIOS1Reader(ADIOS &adios, const std::string &name,
                            const std::string accessMode, MPI_Comm mpiComm,
                            const Method &method)
 : Engine(adios, "BPFileReader", name, accessMode, mpiComm, method,
-         " BPFileReader constructor (or call to ADIOS Open).\n"),
-  m_Buffer(accessMode, m_RankMPI, m_DebugMode)
-=======
-ADIOS1Reader::ADIOS1Reader(ADIOS &adios, const std::string name,
-                           const std::string accessMode, MPI_Comm mpiComm,
-                           const Method &method, const IOMode iomode,
-                           const float timeout_sec, const bool debugMode,
-                           const unsigned int nthreads)
-: Engine(adios, "ADIOS1Reader", name, accessMode, mpiComm, method, debugMode,
-         nthreads, " ADIOS1Reader constructor (or call to ADIOS Open).\n")
->>>>>>> 6bd06b55
+         " BPFileReader constructor (or call to ADIOS Open).\n")
 {
     Init();
-    adios_read_init_method(read_method, m_MPIComm, "");
-}
-
-ADIOS1Reader::~ADIOS1Reader() { adios_read_finalize_method(read_method); }
+}
+
+BPFileReader::~BPFileReader() {}
 
 Variable<void> *
-<<<<<<< HEAD
 BPFileReader::InquireVariable(const std::string &variableName,
-=======
-ADIOS1Reader::InquireVariable(const std::string name,
->>>>>>> 6bd06b55
                               const bool readIn) // not yet implemented
 {
     return nullptr;
 }
 
-<<<<<<< HEAD
 Variable<char> *
 BPFileReader::InquireVariableChar(const std::string &variableName,
                                   const bool readIn)
-=======
-Variable<char> *ADIOS1Reader::InquireVariableChar(const std::string name,
-                                                  const bool readIn)
->>>>>>> 6bd06b55
 {
     return InquireVariableCommon<char>(variableName, readIn);
 }
 
 Variable<unsigned char> *
-<<<<<<< HEAD
 BPFileReader::InquireVariableUChar(const std::string &variableName,
                                    const bool readIn)
-=======
-ADIOS1Reader::InquireVariableUChar(const std::string name, const bool readIn)
->>>>>>> 6bd06b55
 {
     return InquireVariableCommon<unsigned char>(variableName, readIn);
 }
 
-<<<<<<< HEAD
 Variable<short> *
 BPFileReader::InquireVariableShort(const std::string &variableName,
                                    const bool readIn)
-=======
-Variable<short> *ADIOS1Reader::InquireVariableShort(const std::string name,
-                                                    const bool readIn)
->>>>>>> 6bd06b55
 {
     return InquireVariableCommon<short>(variableName, readIn);
 }
 
 Variable<unsigned short> *
-<<<<<<< HEAD
 BPFileReader::InquireVariableUShort(const std::string &variableName,
                                     const bool readIn)
-=======
-ADIOS1Reader::InquireVariableUShort(const std::string name, const bool readIn)
->>>>>>> 6bd06b55
 {
     return InquireVariableCommon<unsigned short>(variableName, readIn);
 }
 
-<<<<<<< HEAD
 Variable<int> *BPFileReader::InquireVariableInt(const std::string &variableName,
-=======
-Variable<int> *ADIOS1Reader::InquireVariableInt(const std::string name,
->>>>>>> 6bd06b55
                                                 const bool readIn)
 {
     return InquireVariableCommon<int>(variableName, readIn);
 }
 
 Variable<unsigned int> *
-<<<<<<< HEAD
 BPFileReader::InquireVariableUInt(const std::string &variableName,
                                   const bool readIn)
-=======
-ADIOS1Reader::InquireVariableUInt(const std::string name, const bool readIn)
->>>>>>> 6bd06b55
 {
     return InquireVariableCommon<unsigned int>(variableName, readIn);
 }
 
-<<<<<<< HEAD
 Variable<long int> *
 BPFileReader::InquireVariableLInt(const std::string &variableName,
                                   const bool readIn)
-=======
-Variable<long int> *ADIOS1Reader::InquireVariableLInt(const std::string name,
-                                                      const bool readIn)
->>>>>>> 6bd06b55
 {
     return InquireVariableCommon<long int>(variableName, readIn);
 }
 
 Variable<unsigned long int> *
-<<<<<<< HEAD
 BPFileReader::InquireVariableULInt(const std::string &variableName,
                                    const bool readIn)
-=======
-ADIOS1Reader::InquireVariableULInt(const std::string name, const bool readIn)
->>>>>>> 6bd06b55
 {
     return InquireVariableCommon<unsigned long int>(variableName, readIn);
 }
 
 Variable<long long int> *
-<<<<<<< HEAD
 BPFileReader::InquireVariableLLInt(const std::string &variableName,
                                    const bool readIn)
-=======
-ADIOS1Reader::InquireVariableLLInt(const std::string name, const bool readIn)
->>>>>>> 6bd06b55
 {
     return InquireVariableCommon<long long int>(variableName, readIn);
 }
 
 Variable<unsigned long long int> *
-<<<<<<< HEAD
 BPFileReader::InquireVariableULLInt(const std::string &variableName,
                                     const bool readIn)
-=======
-ADIOS1Reader::InquireVariableULLInt(const std::string name, const bool readIn)
->>>>>>> 6bd06b55
 {
     return InquireVariableCommon<unsigned long long int>(variableName, readIn);
 }
 
-<<<<<<< HEAD
 Variable<float> *
 BPFileReader::InquireVariableFloat(const std::string &variableName,
                                    const bool readIn)
-=======
-Variable<float> *ADIOS1Reader::InquireVariableFloat(const std::string name,
-                                                    const bool readIn)
->>>>>>> 6bd06b55
 {
     return InquireVariableCommon<float>(variableName, readIn);
 }
 
-<<<<<<< HEAD
 Variable<double> *
 BPFileReader::InquireVariableDouble(const std::string &variableName,
                                     const bool readIn)
-=======
-Variable<double> *ADIOS1Reader::InquireVariableDouble(const std::string name,
-                                                      const bool readIn)
->>>>>>> 6bd06b55
 {
     return InquireVariableCommon<double>(variableName, readIn);
 }
 
 Variable<long double> *
-<<<<<<< HEAD
 BPFileReader::InquireVariableLDouble(const std::string &variableName,
                                      const bool readIn)
-=======
-ADIOS1Reader::InquireVariableLDouble(const std::string name, const bool readIn)
->>>>>>> 6bd06b55
 {
     return InquireVariableCommon<long double>(variableName, readIn);
 }
 
 Variable<std::complex<float>> *
-<<<<<<< HEAD
 BPFileReader::InquireVariableCFloat(const std::string &variableName,
                                     const bool readIn)
-=======
-ADIOS1Reader::InquireVariableCFloat(const std::string name, const bool readIn)
->>>>>>> 6bd06b55
 {
     return InquireVariableCommon<std::complex<float>>(variableName, readIn);
 }
 
 Variable<std::complex<double>> *
-<<<<<<< HEAD
 BPFileReader::InquireVariableCDouble(const std::string &variableName,
                                      const bool readIn)
-=======
-ADIOS1Reader::InquireVariableCDouble(const std::string name, const bool readIn)
->>>>>>> 6bd06b55
 {
     return InquireVariableCommon<std::complex<double>>(variableName, readIn);
 }
 
 Variable<std::complex<long double>> *
-<<<<<<< HEAD
 BPFileReader::InquireVariableCLDouble(const std::string &variableName,
                                       const bool readIn)
-=======
-ADIOS1Reader::InquireVariableCLDouble(const std::string name, const bool readIn)
->>>>>>> 6bd06b55
 {
     return InquireVariableCommon<std::complex<long double>>(variableName,
                                                             readIn);
 }
 
-<<<<<<< HEAD
 VariableCompound *
 BPFileReader::InquireVariableCompound(const std::string &variableName,
                                       const bool readIn)
-=======
-VariableCompound *ADIOS1Reader::InquireVariableCompound(const std::string name,
-                                                        const bool readIn)
->>>>>>> 6bd06b55
 {
     return nullptr;
 }
 
-void ADIOS1Reader::Close(const int transportIndex) {}
+void BPFileReader::Close(const int transportIndex) {}
 
 // PRIVATE
-void ADIOS1Reader::Init()
+void BPFileReader::Init()
 {
     if (m_DebugMode == true)
     {
         if (m_AccessMode != "r" && m_AccessMode != "read")
             throw std::invalid_argument(
-                "ERROR: ADIOS1Reader doesn't support access mode " +
+                "ERROR: BPFileReader doesn't support access mode " +
                 m_AccessMode +
-                ", in call to ADIOS Open or ADIOS1Reader constructor\n");
+                ", in call to ADIOS Open or BPFileReader constructor\n");
+    }
+
+    InitTransports();
+}
+
+void BPFileReader::InitTransports() // maybe move this?
+{
+    if (m_DebugMode == true)
+    {
+        if (TransportNamesUniqueness() == false)
+        {
+            throw std::invalid_argument(
+                "ERROR: two transports of the same kind (e.g file IO) "
+                "can't have the same name, modify with name= in Method "
+                "AddTransport\n");
+        }
     }
 
     for (const auto &parameters : m_Method.m_TransportParameters)
     {
         auto itTransport = parameters.find("transport");
-        if (itTransport->second == "file" || itTransport->second == "File" ||
-            itTransport->second == "bp" || itTransport->second == "BP")
+        if (itTransport->second == "file" || itTransport->second == "File")
         {
-            read_method = ADIOS_READ_METHOD_BP;
+            auto itLibrary = parameters.find("library");
+            if (itLibrary == parameters.end() ||
+                itLibrary->second == "POSIX") // use default POSIX
+            {
+                auto file = std::make_shared<transport::FileDescriptor>(
+                    m_MPIComm, m_DebugMode);
+                // m_BP1Reader.OpenRankFiles( m_Name, m_AccessMode, *file );
+                m_Transports.push_back(std::move(file));
+            }
+            else if (itLibrary->second == "FILE*" ||
+                     itLibrary->second == "stdio.h")
+            {
+                auto file = std::make_shared<transport::FilePointer>(
+                    m_MPIComm, m_DebugMode);
+                // m_BP1Reader.OpenRankFiles( m_Name, m_AccessMode, *file );
+                m_Transports.push_back(std::move(file));
+            }
+            else if (itLibrary->second == "fstream" ||
+                     itLibrary->second == "std::fstream")
+            {
+                auto file = std::make_shared<transport::FStream>(m_MPIComm,
+                                                                 m_DebugMode);
+                // m_BP1Reader.OpenRankFiles( m_Name, m_AccessMode, *file );
+                m_Transports.push_back(std::move(file));
+            }
+            else if (itLibrary->second == "MPI-IO")
+            {
+            }
+            else
+            {
+                if (m_DebugMode == true)
+                    throw std::invalid_argument(
+                        "ERROR: file transport library " + itLibrary->second +
+                        " not supported, in " + m_Name + m_EndMessage);
+            }
         }
         else
         {
