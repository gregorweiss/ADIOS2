/*
 * Distributed under the OSI-approved Apache License, Version 2.0.  See
 * accompanying file Copyright.txt for details.
 *
 * helloSstReader.cpp
 *
 *  Created on: Aug 17, 2017
v *      Author: Greg Eisenhauer
 */

#include <chrono>
#include <iostream>
#include <numeric>
#include <thread>
#include <vector>

#include <adios2.h>

#ifdef ADIOS2_HAVE_MPI
#include <mpi.h>
#endif

<<<<<<< HEAD
template <class T>
void Dump(std::vector<T> &v)
{

    for (auto i : v)
    {
        std::cout << i << " ";
    }
    std::cout << std::endl;
}

=======
>>>>>>> 052a937b
int main(int argc, char *argv[])
{
    // Application variable
    int rank;
    int size;

    std::vector<float> myFloats(10);
    const std::size_t Nx = myFloats.size();

#ifdef ADIOS2_HAVE_MPI
    MPI_Init(&argc, &argv);
    MPI_Comm_rank(MPI_COMM_WORLD, &rank);
    MPI_Comm_size(MPI_COMM_WORLD, &size);
#else
    rank = 0;
    size = 1;
#endif

    try
    {
#ifdef ADIOS2_HAVE_MPI
        adios2::ADIOS adios(MPI_COMM_WORLD, adios2::DebugON);
#else
        adios2::ADIOS adios(adios2::DebugON);
#endif

        adios2::IO &sstIO = adios.DeclareIO("myIO");
        sstIO.SetEngine("Sst");

        adios2::Engine &sstReader = sstIO.Open("helloSst", adios2::Mode::Read);

        sstReader.BeginStep();
<<<<<<< HEAD
        auto bpFloats = sstIO.InquireVariable<float>("bpFloats");
        sstReader.GetSync<float>(*bpFloats, myFloats.data());
        Dump(myFloats);
=======
        adios2::Variable<float> *bpFloats =
            sstIO.InquireVariable<float>("bpFloats");
        std::cout << "Incoming variable is of size " << bpFloats->m_Shape[0]
                  << "\n";
        const std::size_t total_size = bpFloats->m_Shape[0];
        const std::size_t my_start = (total_size / size) * rank;
        const std::size_t my_count = (total_size / size);
        std::cout << "Reader rank " << rank << " reading " << my_count
                  << " floats starting at element " << my_start << "\n";

        const adios2::Dims start{my_start};
        const adios2::Dims count{my_count};

        const adios2::Box<adios2::Dims> sel(start, count);

        std::vector<float> myFloats;
        myFloats.resize(my_count);

        bpFloats->SetSelection(sel);
        sstReader.GetDeferred(*bpFloats, myFloats.data());
>>>>>>> 052a937b
        sstReader.EndStep();

        sstReader.Close();
    }
    catch (std::invalid_argument &e)
    {
        std::cout << "Invalid argument exception, STOPPING PROGRAM from rank "
                  << rank << "\n";
        std::cout << e.what() << "\n";
    }
    catch (std::ios_base::failure &e)
    {
        std::cout << "IO System base failure exception, STOPPING PROGRAM "
                     "from rank "
                  << rank << "\n";
        std::cout << e.what() << "\n";
    }
    catch (std::exception &e)
    {
        std::cout << "Exception, STOPPING PROGRAM from rank " << rank << "\n";
        std::cout << e.what() << "\n";
    }

#ifdef ADIOS2_HAVE_MPI
    MPI_Finalize();
#endif

    return 0;
}<|MERGE_RESOLUTION|>--- conflicted
+++ resolved
@@ -20,7 +20,6 @@
 #include <mpi.h>
 #endif
 
-<<<<<<< HEAD
 template <class T>
 void Dump(std::vector<T> &v)
 {
@@ -32,8 +31,6 @@
     std::cout << std::endl;
 }
 
-=======
->>>>>>> 052a937b
 int main(int argc, char *argv[])
 {
     // Application variable
@@ -41,7 +38,6 @@
     int size;
 
     std::vector<float> myFloats(10);
-    const std::size_t Nx = myFloats.size();
 
 #ifdef ADIOS2_HAVE_MPI
     MPI_Init(&argc, &argv);
@@ -64,13 +60,7 @@
         sstIO.SetEngine("Sst");
 
         adios2::Engine &sstReader = sstIO.Open("helloSst", adios2::Mode::Read);
-
         sstReader.BeginStep();
-<<<<<<< HEAD
-        auto bpFloats = sstIO.InquireVariable<float>("bpFloats");
-        sstReader.GetSync<float>(*bpFloats, myFloats.data());
-        Dump(myFloats);
-=======
         adios2::Variable<float> *bpFloats =
             sstIO.InquireVariable<float>("bpFloats");
         std::cout << "Incoming variable is of size " << bpFloats->m_Shape[0]
@@ -91,7 +81,8 @@
 
         bpFloats->SetSelection(sel);
         sstReader.GetDeferred(*bpFloats, myFloats.data());
->>>>>>> 052a937b
+
+        Dump(myFloats);
         sstReader.EndStep();
 
         sstReader.Close();
