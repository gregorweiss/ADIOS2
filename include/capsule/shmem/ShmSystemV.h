
#ifndef SHMSYSTEMV_H_
#define SHMSYSTEMV_H_

#include <sys/ipc.h>
#include <sys/types.h>

#include "core/Capsule.h"

namespace adios
{

/**
 * Buffer and Metadata are allocated in virtual memory using interprocess
 * communication (IPC) of Unix's System V
 */
class ShmSystemV : public Capsule
{

public:
    /**
     * Create a Capsule in shared memory using System V shm API
     * @param accessMode
     * @param pathName used to create the key as a unique identifier
     * @param dataSize size of allocated memory segment for data
     * @param metadataSize size of allocated memory segment for metadata
     * @param debugMode true: extra checks, slower
     */
    ShmSystemV(std::string accessMode, int rankMPI, const std::string &pathName,
               size_t dataSize, size_t metadataSize, bool debugMode = false);

    ~ShmSystemV() = default;

    char *GetData();     ///< return the pointer to the raw data buffer
    char *GetMetadata(); ///< return the pointer to the raw metadata buffer

    size_t GetDataSize() const;     ///< get current data buffer size
    size_t GetMetadataSize() const; ///< get current metadata buffer size

private:
    char *m_Data = nullptr;  ///< reference to a shared memory data buffer
<<<<<<< HEAD
                             ///created with shmget
=======
                             /// created with shmget
>>>>>>> 1757fc4f
    const size_t m_DataSize; ///< size of the allocated shared memory segment
    key_t m_DataKey; ///< key associated with the data buffer, created with ftok
    int m_DataShmID; ///< data shared memory buffer id

    char *m_Metadata =
        nullptr; ///< reference to a shared memory metadata buffer
                 /// created with shmget
    const size_t
        m_MetadataSize;  ///< size of the allocated shared memory segment
    key_t m_MetadataKey; ///< key associated with the metadata buffer, created
                         /// with ftok
    int m_MetadataShmID; ///< metadata shared memory buffer id

    void CheckShm() const; ///< checks if all shared memory allocations are
                           /// correct, throws std::bad_alloc, called from
                           /// constructor if debug mode is true
};

} // end namespace adios

#endif /* SHMSYSTEMV_H_ */<|MERGE_RESOLUTION|>--- conflicted
+++ resolved
@@ -39,11 +39,7 @@
 
 private:
     char *m_Data = nullptr;  ///< reference to a shared memory data buffer
-<<<<<<< HEAD
-                             ///created with shmget
-=======
                              /// created with shmget
->>>>>>> 1757fc4f
     const size_t m_DataSize; ///< size of the allocated shared memory segment
     key_t m_DataKey; ///< key associated with the data buffer, created with ftok
     int m_DataShmID; ///< data shared memory buffer id
