/*
 * Engine.h
 *
 *  Created on: Nov 7, 2016
 *      Author: wfg
 */

#ifndef ENGINE_H_
#define ENGINE_H_


/// \cond EXCLUDE_FROM_DOXYGEN
#include <vector>
#include <string>
#include <memory> //std::shared_ptr
#include <map>
#include <utility> //std::pair
#include <complex> //std::complex
/// \endcond

#ifdef ADIOS_NOMPI
  #include "mpidummy.h"
#else
  #include <mpi.h>
#endif

#include "ADIOS.h"
#include "core/Method.h"
#include "core/Variable.h"
#include "core/VariableCompound.h"
#include "core/Transform.h"
#include "core/Transport.h"
#include "core/Capsule.h"
#include "core/Profiler.h"

namespace adios
{

typedef enum { NONBLOCKINGREAD = 0, BLOCKINGREAD = 1 } PerformReadMode;


typedef enum {
    APPEND = 0, UPDATE = 1,                    // writer advance modes
    NEXT_AVAILABLE = 2, LATEST_AVAILABLE = 3,  // reader advance modes
} AdvanceMode;

/**
 * Base class for Engine operations managing shared-memory, and buffer and variables transform and transport operations
 */
class Engine
{

public:

<<<<<<< HEAD

=======
>>>>>>> c459041c
    MPI_Comm m_MPIComm = MPI_COMM_SELF;

    const std::string m_EngineType; ///< from derived class
    const std::string m_Name; ///< name used for this engine
    const std::string m_AccessMode; ///< accessMode for buffers used by this engine
    const Method& m_Method; ///< associated method containing engine metadata

    int m_RankMPI = 0; ///< current MPI rank process
    int m_SizeMPI = 1; ///< current MPI processes size

    const std::string m_HostLanguage = "C++"; ///< default host language

    /**
     * Unique constructor
     * @param adios
     * @param engineType
     * @param name
     * @param accessMode
     * @param mpiComm
     * @param method
     * @param debugMode
     * @param cores
     * @param endMessage
     */
    Engine( ADIOS& adios, const std::string engineType, const std::string name, const std::string accessMode,
            MPI_Comm mpiComm, const Method& method, const bool debugMode, const unsigned int cores,
            const std::string endMessage );

    virtual ~Engine( );


    /** @brief Let ADIOS allocate memory for a variable, which can be used by the user.
     *
     * To decrease the cost of copying memory, a user may let ADIOS allocate the memory for a user-variable,
     * according to the definition of an ADIOS-variable. The memory will be part of the ADIOS buffer used
     * by the engine and it lives until the engine (file, stream) is closed.
     * A variable that has been allocated this way (cannot have its local dimensions changed, and AdvanceAsync() should be
     * used instead of Advance() and the user-variable must not be modified by the application until the notification arrives.
     * This is required so that any reader can access the written data before the application overwrites it.
     * @param var Variable with defined local dimensions and offsets in global space
     * @param fillValue Fill the allocated array with this value
     * @return A constant pointer to the non-constant allocated array. User should not deallocate this pointer.
     */
    template<class T> inline
    T * const AllocateVariable( Variable<T>& var, T fillValue = 0 )
    {
        throw std::invalid_argument( "ERROR: type not supported for variable " + var->name + " in call to GetVariable\n" );
    }

    /**
     * Needed for DataMan Engine
     * @param callback function passed from the user
     */
    virtual void SetCallBack( std::function<void( const void*, std::string, std::string, std::string, Dims )> callback );

    /**
     * Write function that adds static checking on the variable to be passed by values
     * It then calls its corresponding derived class virtual function
     * This version uses m_Group to look for the variableName.
     * @param variable name of variable to the written
     * @param values pointer passed from the application
     */
    template< class T >
    void Write( Variable<T>& variable, const T* values )
    {
        Write( variable, values );
    }

    /**
     * String version
     * @param variableName
     * @param values
     */
    template< class T >
    void Write( const std::string variableName, const T* values )
    {
        Write( variableName, values );
    }

    /**
     * Single value version
     * @param variable
     * @param values
     */
    template< class T >
    void Write( Variable<T>& variable, const T values )
    {
        const T val = values;
        Write( variable, &val );
    }

    /**
     * Single value version using string as variable handlers, allows rvalues to be passed
     * @param variableName
     * @param values
     */
    template< class T >
    void Write( const std::string variableName, const T values )
    {
        const T val = values;
        Write( variableName, &val );
    }

    virtual void Write( Variable<char>& variable,                      const char* values );
    virtual void Write( Variable<unsigned char>& variable,             const unsigned char* values );
    virtual void Write( Variable<short>& variable,                     const short* values );
    virtual void Write( Variable<unsigned short>& variable,            const unsigned short* values );
    virtual void Write( Variable<int>& variable,                       const int* values );
    virtual void Write( Variable<unsigned int>& variable,              const unsigned int* values );
    virtual void Write( Variable<long int>& variable,                  const long int* values );
    virtual void Write( Variable<unsigned long int>& variable,         const unsigned long int* values );
    virtual void Write( Variable<long long int>& variable,             const long long int* values );
    virtual void Write( Variable<unsigned long long int>& variable,    const unsigned long long int* values );
    virtual void Write( Variable<float>& variable,                     const float* values );
    virtual void Write( Variable<double>& variable,                    const double* values );
    virtual void Write( Variable<long double>& variable,               const long double* values );
    virtual void Write( Variable<std::complex<float>>& variable,       const std::complex<float>* values );
    virtual void Write( Variable<std::complex<double>>& variable,      const std::complex<double>* values );
    virtual void Write( Variable<std::complex<long double>>& variable, const std::complex<long double>* values );
    virtual void Write( VariableCompound& variable,                    const void* values );


    /**
     * @brief Write functions can be overridden by derived classes. Base class behavior is to:
     * 1) Write to Variable values (m_Values) using the pointer to default group *m_Group set with SetDefaultGroup function
     * 2) Transform the data
     * 3) Write to all capsules -> data and metadata
     * @param variableName
     * @param values coming from user app
     */
    virtual void Write( const std::string variableName, const char* values );
    virtual void Write( const std::string variableName, const unsigned char* values );
    virtual void Write( const std::string variableName, const short* values );
    virtual void Write( const std::string variableName, const unsigned short* values );
    virtual void Write( const std::string variableName, const int* values );
    virtual void Write( const std::string variableName, const unsigned int* values );
    virtual void Write( const std::string variableName, const long int* values );
    virtual void Write( const std::string variableName, const unsigned long int* values );
    virtual void Write( const std::string variableName, const long long int* values );
    virtual void Write( const std::string variableName, const unsigned long long int* values );
    virtual void Write( const std::string variableName, const float* values );
    virtual void Write( const std::string variableName, const double* values );
    virtual void Write( const std::string variableName, const long double* values );
    virtual void Write( const std::string variableName, const std::complex<float>* values );
    virtual void Write( const std::string variableName, const std::complex<double>* values );
    virtual void Write( const std::string variableName, const std::complex<long double>* values );
    virtual void Write( const std::string variableName, const void* values );

    /**
     * Read function that adds static checking on the variable to be passed by values
     * It then calls its corresponding derived class virtual function
     * This version uses m_Group to look for the variableName.
     * @param variable name of variable to the written
     * @param values pointer passed from the application, nullptr not allowed, must use Read(variable) instead intentionally
     */
    template< class T >
    void Read( Variable<T>& variable, const T* values )
    {
        Read( variable, values );
    }

    /**
     * String version
     * @param variableName
     * @param values
     */
    template< class T >
    void Read( const std::string variableName, const T* values )
    {
        Read( variableName, values );
    }

    /**
     * Single value version
     * @param variable
     * @param values
     */
    template< class T >
    void Read( Variable<T>& variable, const T& values)
    {
        Read( variable, &values );
    }

    /**
     * Single value version using string as variable handlers
     * @param variableName
     * @param values
     */
    template< class T >
    void Read( const std::string variableName, const T& values )
    {
        Read( variableName, &values );
    }

    /**
      * Unallocated version, ADIOS will allocate space for incoming data
      * @param variable
      */
     template< class T >
     void Read( Variable<T>& variable )
     {
         Read( variable, nullptr );
     }

     /**
       * Unallocated version, ADIOS will allocate space for incoming data
       * @param variableName
       */
      template< class T >
      void Read( const std::string variableName )
      {
          Read( variableName, nullptr );
      }


    virtual void Read( Variable<double>& variable,                    const double* values );


    /**
     * Read function that adds static checking on the variable to be passed by values
     * It then calls its corresponding derived class virtual function
     * This version uses m_Group to look for the variableName.
     * @param variable name of variable to the written
     * @param values pointer passed from the application
     */
    template< class T >
    void ScheduleRead( Variable<T>& variable, const T* values )
    {
        ScheduleRead( variable, values );
    }

    /**
     * String version
     * @param variableName
     * @param values
     */
    template< class T >
    void ScheduleRead( const std::string variableName, const T* values )
    {
        ScheduleRead( variableName, values );
    }

    /**
     * Single value version
     * @param variable
     * @param values
     */
    template< class T >
    void ScheduleRead( Variable<T>& variable, const T& values )
    {
        ScheduleRead( variable, &values );
    }

    /**
     * Single value version using string as variable handlers
     * @param variableName
     * @param values
     */
    template< class T >
    void ScheduleRead( const std::string variableName, const T& values )
    {
        ScheduleRead( variableName, &values );
    }

    /**
     * Single value version using string as variable handlers
     */
    void ScheduleRead();


    virtual void ScheduleRead( Variable<double>& variable,                    const double* values );

    /**
     * Perform all scheduled reads, either blocking until all reads completed, or return immediately.
     * @param mode Blocking or non-blocking modes
     */
    void PerformReads( PerformReadMode mode );

    /**
     * Reader application indicates that no more data will be read from the current stream before advancing.
     * This is necessary to allow writers to advance as soon as possible.
     */
    virtual void Release( );

    /**
     * Indicates that a new step is going to be written as new variables come in.
     */
    virtual void Advance( float timeout_sec=0.0 );

    /**
     * Indicates that a new step is going to be written as new variables come in.
     * @param mode Advance mode, there are different options for writers and readers
     */
    virtual void Advance( AdvanceMode mode, float timeout_sec=0.0 );

    /** @brief Advance asynchronously and get a callback when readers release access to the buffered step.
     *
     * User variables that were allocated through AllocateVariable()
     * must not be modified until advance is completed.
     * @param mode Advance mode, there are different options for writers and readers
     * @param callback Will be called when advance is completed.
     */
    virtual void AdvanceAsync ( AdvanceMode mode, std::function<void( std::shared_ptr<adios::Engine> )> callback );


    //Read API
    /**
     * Inquires and (optionally) allocates and copies the contents of a variable
     * If success: it returns a pointer to the internal stored variable object in ADIOS class.
     * If failure: it returns nullptr
     * @param name variable name to look for
     * @param readIn if true: reads the full variable and payload, allocating values in memory, if false: internal payload is nullptr
     * @return success: it returns a pointer to the internal stored variable object in ADIOS class, failure: nullptr
     */
    virtual Variable<void> InquireVariable( const std::string name, const bool readIn = true );
    virtual Variable<char> InquireVariableChar( const std::string name, const bool readIn = true );
    virtual Variable<unsigned char> InquireVariableUChar( const std::string name, const bool readIn = true );
    virtual Variable<short> InquireVariableShort( const std::string name, const bool readIn = true );
    virtual Variable<unsigned short> InquireVariableUShort( const std::string name, const bool readIn = true );
    virtual Variable<int> InquireVariableInt( const std::string name, const bool readIn = true );
    virtual Variable<unsigned int> InquireVariableUInt( const std::string name, const bool readIn = true );
    virtual Variable<long int> InquireVariableLInt( const std::string name, const bool readIn = true );
    virtual Variable<unsigned long int> InquireVariableULInt( const std::string name, const bool readIn = true );
    virtual Variable<long long int> InquireVariableLLInt( const std::string name, const bool readIn = true );
    virtual Variable<unsigned long long int> InquireVariableULLInt( const std::string name, const bool readIn = true );
    virtual Variable<float> InquireVariableFloat( const std::string name, const bool readIn = true );
    virtual Variable<double> InquireVariableDouble( const std::string name, const bool readIn = true );
    virtual Variable<long double> InquireVariableLDouble( const std::string name, const bool readIn = true );
    virtual Variable<std::complex<float>> InquireVariableCFloat( const std::string name, const bool readIn = true );
    virtual Variable<std::complex<double>> InquireVariableCDouble( const std::string name, const bool readIn = true );
    virtual Variable<std::complex<long double>> InquireVariableCLDouble( const std::string name, const bool readIn = true );
    virtual VariableCompound InquireVariableCompound( const std::string name, const bool readIn = true );


    /** Return the names of all variables present in a stream/file opened for reading
     *
     * @return a vector of strings
     */
    std::vector<std::string> VariableNames();

    virtual void Close( const int transportIndex = -1 ) = 0; ///< Closes a particular transport, or all if -1


protected:

    ADIOS& m_ADIOS; ///< reference to ADIOS object that creates this Engine at Open
    std::vector< std::shared_ptr<Transport> > m_Transports; ///< transports managed
    const bool m_DebugMode = false; ///< true: additional checks, false: by-pass checks
    unsigned int m_Cores = 1;
    const std::string m_EndMessage; ///< added to exceptions to improve debugging
    std::set<std::string> m_WrittenVariables; ///< contains the names of the variables that are being written

    virtual void Init( ); ///< Initialize m_Capsules and m_Transports, called from constructor
    virtual void InitParameters( ); ///< Initialize parameters from Method, called from Initi in constructor
    virtual void InitTransports( ); ///< Initialize transports from Method, called from Init in constructor

    /**
     * Used to verify parameters in m_Method containers
     * @param itParam iterator to a certain parameter
     * @param parameters map of parameters, from m_Method
     * @param parameterName used if exception is thrown to provide debugging information
     * @param hint used if exception is thrown to provide debugging information
     */
    void CheckParameter( const std::map<std::string, std::string>::const_iterator itParam,
                         const std::map<std::string, std::string>& parameters,
                         const std::string parameterName,
                         const std::string hint ) const;

    bool TransportNamesUniqueness( ) const; ///< checks if transport names are unique among the same types (file I/O)


    /**
     * Throws an exception in debug mode if transport index is out of range.
     * @param transportIndex must be in the range [ -1 , m_Transports.size()-1 ]
     */
    void CheckTransportIndex( const int transportIndex );

};


} //end namespace

#endif /* ENGINE_H_ */<|MERGE_RESOLUTION|>--- conflicted
+++ resolved
@@ -52,10 +52,6 @@
 
 public:
 
-<<<<<<< HEAD
-
-=======
->>>>>>> c459041c
     MPI_Comm m_MPIComm = MPI_COMM_SELF;
 
     const std::string m_EngineType; ///< from derived class
