/*
 * Distributed under the OSI-approved Apache License, Version 2.0.  See
 * accompanying file Copyright.txt for details.
 */

#include "TestSscCommon.h"
#include <adios2.h>
#include <gtest/gtest.h>
#include <mpi.h>
#include <numeric>
#include <thread>

using namespace adios2;
int mpiRank = 0;
int mpiSize = 1;
MPI_Comm mpiComm;

class SscEngineTest : public ::testing::Test
{
public:
    SscEngineTest() = default;
};

void Writer(const Dims &shape, const Dims &start, const Dims &count,
            const size_t steps, const adios2::Params &engineParams,
            const std::string &name)
{
    size_t datasize =
        std::accumulate(count.begin(), count.end(), static_cast<size_t>(1),
                        std::multiplies<size_t>());
    adios2::ADIOS adios(mpiComm);
    adios2::IO io = adios.DeclareIO("WAN");
    io.SetEngine("ssc");
    io.SetParameters(engineParams);
    std::vector<char> myChars(datasize);
    std::vector<unsigned char> myUChars(datasize);
    std::vector<short> myShorts(datasize);
    std::vector<unsigned short> myUShorts(datasize);
    std::vector<int> myInts(datasize);
    std::vector<unsigned int> myUInts(datasize);
    std::vector<float> myFloats(datasize);
    std::vector<double> myDoubles(datasize);
    std::vector<std::complex<float>> myComplexes(datasize);
    std::vector<std::complex<double>> myDComplexes(datasize);
    auto varChars = io.DefineVariable<char>("varChars", shape, start, count);
    auto varUChars =
        io.DefineVariable<unsigned char>("varUChars", shape, start, count);
    auto varShorts = io.DefineVariable<short>("varShorts", shape, start, count);
    auto varUShorts =
        io.DefineVariable<unsigned short>("varUShorts", shape, start, count);
    auto varInts = io.DefineVariable<int>("varInts", shape, start, count);
    auto varUInts =
        io.DefineVariable<unsigned int>("varUInts", shape, start, count);
    auto varFloats = io.DefineVariable<float>("varFloats", shape, start, count);
    auto varDoubles =
        io.DefineVariable<double>("varDoubles", shape, start, count);
    auto varComplexes = io.DefineVariable<std::complex<float>>(
        "varComplexes", shape, start, count);
    auto varDComplexes = io.DefineVariable<std::complex<double>>(
        "varDComplexes", shape, start, count);
    auto varIntScalar = io.DefineVariable<int>("varIntScalar");
    io.DefineAttribute<int>("AttInt", 110);
    adios2::Engine engine = io.Open(name, adios2::Mode::Write);
    engine.LockWriterDefinitions();
    for (size_t i = 0; i < steps; ++i)
    {
        engine.BeginStep();

        Dims startTmp = {(size_t)mpiRank * 2, 0};

        GenData(myChars, i, startTmp, count, shape);
        GenData(myUChars, i, startTmp, count, shape);
        GenData(myShorts, i, startTmp, count, shape);
        GenData(myUShorts, i, startTmp, count, shape);
        GenData(myInts, i, startTmp, count, shape);
        GenData(myUInts, i, startTmp, count, shape);
        GenData(myFloats, i, startTmp, count, shape);
        GenData(myDoubles, i, startTmp, count, shape);
        GenData(myComplexes, i, startTmp, count, shape);
        GenData(myDComplexes, i, startTmp, count, shape);

        varChars.SetSelection({startTmp, count});
        varUChars.SetSelection({startTmp, count});
        varShorts.SetSelection({startTmp, count});
        varUShorts.SetSelection({startTmp, count});
        varInts.SetSelection({startTmp, count});
        varUInts.SetSelection({startTmp, count});
        varFloats.SetSelection({startTmp, count});
        varDoubles.SetSelection({startTmp, count});
        varComplexes.SetSelection({startTmp, count});
        varDComplexes.SetSelection({startTmp, count});

        engine.Put(varChars, myChars.data(), adios2::Mode::Sync);
        engine.Put(varUChars, myUChars.data(), adios2::Mode::Sync);
        engine.Put(varShorts, myShorts.data(), adios2::Mode::Sync);
        engine.Put(varUShorts, myUShorts.data(), adios2::Mode::Sync);
        engine.Put(varInts, myInts.data(), adios2::Mode::Sync);
        engine.Put(varUInts, myUInts.data(), adios2::Mode::Sync);
        engine.Put(varFloats, myFloats.data(), adios2::Mode::Sync);
        engine.Put(varDoubles, myDoubles.data(), adios2::Mode::Sync);
        engine.Put(varComplexes, myComplexes.data(), adios2::Mode::Sync);
        engine.Put(varDComplexes, myDComplexes.data(), adios2::Mode::Sync);
        engine.Put(varIntScalar, static_cast<int>(i));

        startTmp = {(size_t)mpiRank * 2 + 1, 0};

        GenData(myChars, i, startTmp, count, shape);
        GenData(myUChars, i, startTmp, count, shape);
        GenData(myShorts, i, startTmp, count, shape);
        GenData(myUShorts, i, startTmp, count, shape);
        GenData(myInts, i, startTmp, count, shape);
        GenData(myUInts, i, startTmp, count, shape);
        GenData(myFloats, i, startTmp, count, shape);
        GenData(myDoubles, i, startTmp, count, shape);
        GenData(myComplexes, i, startTmp, count, shape);
        GenData(myDComplexes, i, startTmp, count, shape);

        varChars.SetSelection({startTmp, count});
        varUChars.SetSelection({startTmp, count});
        varShorts.SetSelection({startTmp, count});
        varUShorts.SetSelection({startTmp, count});
        varInts.SetSelection({startTmp, count});
        varUInts.SetSelection({startTmp, count});
        varFloats.SetSelection({startTmp, count});
        varDoubles.SetSelection({startTmp, count});
        varComplexes.SetSelection({startTmp, count});
        varDComplexes.SetSelection({startTmp, count});

        engine.Put(varChars, myChars.data(), adios2::Mode::Sync);
        engine.Put(varUChars, myUChars.data(), adios2::Mode::Sync);
        engine.Put(varShorts, myShorts.data(), adios2::Mode::Sync);
        engine.Put(varUShorts, myUShorts.data(), adios2::Mode::Sync);
        engine.Put(varInts, myInts.data(), adios2::Mode::Sync);
        engine.Put(varUInts, myUInts.data(), adios2::Mode::Sync);
        engine.Put(varFloats, myFloats.data(), adios2::Mode::Sync);
        engine.Put(varDoubles, myDoubles.data(), adios2::Mode::Sync);
        engine.Put(varComplexes, myComplexes.data(), adios2::Mode::Sync);
        engine.Put(varDComplexes, myDComplexes.data(), adios2::Mode::Sync);
        engine.Put(varIntScalar, static_cast<int>(i));

        engine.EndStep();
    }
    engine.Close();
}

void Reader(const Dims &shape, const Dims &start, const Dims &count,
            const size_t steps, const adios2::Params &engineParams,
            const std::string &name)
{
    adios2::ADIOS adios(mpiComm);
    adios2::IO io = adios.DeclareIO("Test");
    io.SetEngine("ssc");
    io.SetParameters(engineParams);
    adios2::Engine engine = io.Open(name, adios2::Mode::Read);
    engine.LockReaderSelections();

    size_t datasize =
        std::accumulate(shape.begin(), shape.end(), static_cast<size_t>(1),
                        std::multiplies<size_t>());
    std::vector<char> myChars(datasize);
    std::vector<unsigned char> myUChars(datasize);
    std::vector<short> myShorts(datasize);
    std::vector<unsigned short> myUShorts(datasize);
    std::vector<int> myInts(datasize);
    std::vector<unsigned int> myUInts(datasize);
    std::vector<float> myFloats(datasize);
    std::vector<double> myDoubles(datasize);
    std::vector<std::complex<float>> myComplexes(datasize);
    std::vector<std::complex<double>> myDComplexes(datasize);

    while (true)
    {
        adios2::StepStatus status = engine.BeginStep(StepMode::Read, 5);
        if (status == adios2::StepStatus::OK)
        {
            const auto &vars = io.AvailableVariables();
            ASSERT_EQ(vars.size(), 11);
            size_t currentStep = engine.CurrentStep();
            adios2::Variable<char> varChars =
                io.InquireVariable<char>("varChars");
            adios2::Variable<unsigned char> varUChars =
                io.InquireVariable<unsigned char>("varUChars");
            adios2::Variable<short> varShorts =
                io.InquireVariable<short>("varShorts");
            adios2::Variable<unsigned short> varUShorts =
                io.InquireVariable<unsigned short>("varUShorts");
            adios2::Variable<int> varInts = io.InquireVariable<int>("varInts");
            adios2::Variable<unsigned int> varUInts =
                io.InquireVariable<unsigned int>("varUInts");
            adios2::Variable<float> varFloats =
                io.InquireVariable<float>("varFloats");
            adios2::Variable<double> varDoubles =
                io.InquireVariable<double>("varDoubles");
            adios2::Variable<std::complex<float>> varComplexes =
                io.InquireVariable<std::complex<float>>("varComplexes");
            adios2::Variable<std::complex<double>> varDComplexes =
                io.InquireVariable<std::complex<double>>("varDComplexes");
            auto varIntScalar = io.InquireVariable<int>("varIntScalar");

            int i;
            engine.Get(varIntScalar, &i, adios2::Mode::Sync);
            ASSERT_EQ(i, currentStep);

            adios2::Dims startTmp = start;
            adios2::Dims countTmp = count;
            startTmp[0] = mpiRank * 2;
            countTmp[0] = 1;
<<<<<<< HEAD
            bpChars.SetSelection({startTmp, countTmp});
            bpUChars.SetSelection({startTmp, countTmp});
            bpShorts.SetSelection({startTmp, countTmp});
            bpUShorts.SetSelection({startTmp, countTmp});
            bpInts.SetSelection({startTmp, countTmp});
            bpUInts.SetSelection({startTmp, countTmp});
            bpFloats.SetSelection({startTmp, countTmp});
            bpDoubles.SetSelection({startTmp, countTmp});
            bpComplexes.SetSelection({startTmp, countTmp});
            bpDComplexes.SetSelection({startTmp, countTmp});
            engine.Get(bpChars, myChars.data(), adios2::Mode::Sync);
            engine.Get(bpUChars, myUChars.data(), adios2::Mode::Sync);
            engine.Get(bpShorts, myShorts.data(), adios2::Mode::Sync);
            engine.Get(bpUShorts, myUShorts.data(), adios2::Mode::Sync);
            engine.Get(bpInts, myInts.data(), adios2::Mode::Sync);
            engine.Get(bpUInts, myUInts.data(), adios2::Mode::Sync);
            engine.Get(bpFloats, myFloats.data(), adios2::Mode::Sync);
            engine.Get(bpDoubles, myDoubles.data(), adios2::Mode::Sync);
            engine.Get(bpComplexes, myComplexes.data(), adios2::Mode::Sync);
            engine.Get(bpDComplexes, myDComplexes.data(), adios2::Mode::Sync);
=======
            varChars.SetSelection({startTmp, countTmp});
            varUChars.SetSelection({startTmp, countTmp});
            varShorts.SetSelection({startTmp, countTmp});
            varUShorts.SetSelection({startTmp, countTmp});
            varInts.SetSelection({startTmp, countTmp});
            varUInts.SetSelection({startTmp, countTmp});
            varFloats.SetSelection({startTmp, countTmp});
            varDoubles.SetSelection({startTmp, countTmp});
            varComplexes.SetSelection({startTmp, countTmp});
            varDComplexes.SetSelection({startTmp, countTmp});
            engine.Get(varChars, myChars.data(), adios2::Mode::Sync);
            engine.Get(varUChars, myUChars.data(), adios2::Mode::Sync);
            engine.Get(varShorts, myShorts.data(), adios2::Mode::Sync);
            engine.Get(varUShorts, myUShorts.data(), adios2::Mode::Sync);
            engine.Get(varInts, myInts.data(), adios2::Mode::Sync);
            engine.Get(varUInts, myUInts.data(), adios2::Mode::Sync);
            engine.Get(varFloats, myFloats.data(), adios2::Mode::Sync);
            engine.Get(varDoubles, myDoubles.data(), adios2::Mode::Sync);
            engine.Get(varComplexes, myComplexes.data(), adios2::Mode::Sync);
            engine.Get(varDComplexes, myDComplexes.data(), adios2::Mode::Sync);
>>>>>>> 1b2754c6
            VerifyData(myChars.data(), currentStep, startTmp, countTmp, shape,
                       mpiRank);
            VerifyData(myUChars.data(), currentStep, startTmp, countTmp, shape,
                       mpiRank);
            VerifyData(myShorts.data(), currentStep, startTmp, countTmp, shape,
                       mpiRank);
            VerifyData(myUShorts.data(), currentStep, startTmp, countTmp, shape,
                       mpiRank);
            VerifyData(myInts.data(), currentStep, startTmp, countTmp, shape,
                       mpiRank);
            VerifyData(myUInts.data(), currentStep, startTmp, countTmp, shape,
                       mpiRank);
            VerifyData(myFloats.data(), currentStep, startTmp, countTmp, shape,
                       mpiRank);
            VerifyData(myDoubles.data(), currentStep, startTmp, countTmp, shape,
                       mpiRank);
            VerifyData(myComplexes.data(), currentStep, startTmp, countTmp,
                       shape, mpiRank);
            VerifyData(myDComplexes.data(), currentStep, startTmp, countTmp,
                       shape, mpiRank);

            startTmp[0] = mpiRank * 2 + 1;
            countTmp[0] = 1;
<<<<<<< HEAD
            bpChars.SetSelection({startTmp, countTmp});
            bpUChars.SetSelection({startTmp, countTmp});
            bpShorts.SetSelection({startTmp, countTmp});
            bpUShorts.SetSelection({startTmp, countTmp});
            bpInts.SetSelection({startTmp, countTmp});
            bpUInts.SetSelection({startTmp, countTmp});
            bpFloats.SetSelection({startTmp, countTmp});
            bpDoubles.SetSelection({startTmp, countTmp});
            bpComplexes.SetSelection({startTmp, countTmp});
            bpDComplexes.SetSelection({startTmp, countTmp});
            engine.Get(bpChars, myChars.data(), adios2::Mode::Sync);
            engine.Get(bpUChars, myUChars.data(), adios2::Mode::Sync);
            engine.Get(bpShorts, myShorts.data(), adios2::Mode::Sync);
            engine.Get(bpUShorts, myUShorts.data(), adios2::Mode::Sync);
            engine.Get(bpInts, myInts.data(), adios2::Mode::Sync);
            engine.Get(bpUInts, myUInts.data(), adios2::Mode::Sync);
            engine.Get(bpFloats, myFloats.data(), adios2::Mode::Sync);
            engine.Get(bpDoubles, myDoubles.data(), adios2::Mode::Sync);
            engine.Get(bpComplexes, myComplexes.data(), adios2::Mode::Sync);
            engine.Get(bpDComplexes, myDComplexes.data(), adios2::Mode::Sync);
=======
            varChars.SetSelection({startTmp, countTmp});
            varUChars.SetSelection({startTmp, countTmp});
            varShorts.SetSelection({startTmp, countTmp});
            varUShorts.SetSelection({startTmp, countTmp});
            varInts.SetSelection({startTmp, countTmp});
            varUInts.SetSelection({startTmp, countTmp});
            varFloats.SetSelection({startTmp, countTmp});
            varDoubles.SetSelection({startTmp, countTmp});
            varComplexes.SetSelection({startTmp, countTmp});
            varDComplexes.SetSelection({startTmp, countTmp});
            engine.Get(varChars, myChars.data(), adios2::Mode::Sync);
            engine.Get(varUChars, myUChars.data(), adios2::Mode::Sync);
            engine.Get(varShorts, myShorts.data(), adios2::Mode::Sync);
            engine.Get(varUShorts, myUShorts.data(), adios2::Mode::Sync);
            engine.Get(varInts, myInts.data(), adios2::Mode::Sync);
            engine.Get(varUInts, myUInts.data(), adios2::Mode::Sync);
            engine.Get(varFloats, myFloats.data(), adios2::Mode::Sync);
            engine.Get(varDoubles, myDoubles.data(), adios2::Mode::Sync);
            engine.Get(varComplexes, myComplexes.data(), adios2::Mode::Sync);
            engine.Get(varDComplexes, myDComplexes.data(), adios2::Mode::Sync);
>>>>>>> 1b2754c6
            VerifyData(myChars.data(), currentStep, startTmp, countTmp, shape,
                       mpiRank);
            VerifyData(myUChars.data(), currentStep, startTmp, countTmp, shape,
                       mpiRank);
            VerifyData(myShorts.data(), currentStep, startTmp, countTmp, shape,
                       mpiRank);
            VerifyData(myUShorts.data(), currentStep, startTmp, countTmp, shape,
                       mpiRank);
            VerifyData(myInts.data(), currentStep, startTmp, countTmp, shape,
                       mpiRank);
            VerifyData(myUInts.data(), currentStep, startTmp, countTmp, shape,
                       mpiRank);
            VerifyData(myFloats.data(), currentStep, startTmp, countTmp, shape,
                       mpiRank);
            VerifyData(myDoubles.data(), currentStep, startTmp, countTmp, shape,
                       mpiRank);
            VerifyData(myComplexes.data(), currentStep, startTmp, countTmp,
                       shape, mpiRank);
            VerifyData(myDComplexes.data(), currentStep, startTmp, countTmp,
                       shape, mpiRank);

            engine.EndStep();
        }
        else if (status == adios2::StepStatus::EndOfStream)
        {
            std::cout << "[Rank " + std::to_string(mpiRank) +
                             "] SscTest reader end of stream!"
                      << std::endl;
            break;
        }
    }
<<<<<<< HEAD
    auto attInt = dataManIO.InquireAttribute<int>("AttInt");
=======
    auto attInt = io.InquireAttribute<int>("AttInt");
>>>>>>> 1b2754c6
    ASSERT_EQ(110, attInt.Data()[0]);
    engine.Close();
}

TEST_F(SscEngineTest, TestSscReaderMultiblock)
{
    {
        std::string filename = "TestSscReaderMultiblockNaive";
        adios2::Params engineParams = {{"Verbose", "0"},
                                       {"EngineMode", "naive"}};

        int worldRank, worldSize;
        MPI_Comm_rank(MPI_COMM_WORLD, &worldRank);
        MPI_Comm_size(MPI_COMM_WORLD, &worldSize);
        int mpiGroup = worldRank / (worldSize / 2);
        MPI_Comm_split(MPI_COMM_WORLD, mpiGroup, worldRank, &mpiComm);

        MPI_Comm_rank(mpiComm, &mpiRank);
        MPI_Comm_size(mpiComm, &mpiSize);

        size_t steps = 100;

        if (mpiGroup == 0)
        {
            Dims shape = {(size_t)mpiSize * 2, 10};
            Dims start = {(size_t)mpiRank * 2, 0};
            Dims count = {1, 10};
            Writer(shape, start, count, steps, engineParams, filename);
        }

        std::this_thread::sleep_for(std::chrono::milliseconds(1));

        if (mpiGroup == 1)
        {
            Dims shape = {(size_t)mpiSize * 2, 10};
            Dims start = {0, 0};
            Dims count = {(size_t)mpiSize * 2, 10};
            Reader(shape, start, count, steps, engineParams, filename);
        }

        MPI_Barrier(MPI_COMM_WORLD);
    }

    {
        std::string filename = "TestSscReaderMultiblock";
        adios2::Params engineParams = {{"Verbose", "0"}};

        int worldRank, worldSize;
        MPI_Comm_rank(MPI_COMM_WORLD, &worldRank);
        MPI_Comm_size(MPI_COMM_WORLD, &worldSize);
        int mpiGroup = worldRank / (worldSize / 2);
        MPI_Comm_split(MPI_COMM_WORLD, mpiGroup, worldRank, &mpiComm);

        MPI_Comm_rank(mpiComm, &mpiRank);
        MPI_Comm_size(mpiComm, &mpiSize);

        size_t steps = 100;

        if (mpiGroup == 0)
        {
            Dims shape = {(size_t)mpiSize * 2, 10};
            Dims start = {(size_t)mpiRank * 2, 0};
            Dims count = {1, 10};
            Writer(shape, start, count, steps, engineParams, filename);
        }

        std::this_thread::sleep_for(std::chrono::milliseconds(1));

        if (mpiGroup == 1)
        {
            Dims shape = {(size_t)mpiSize * 2, 10};
            Dims start = {0, 0};
            Dims count = {(size_t)mpiSize * 2, 10};
            Reader(shape, start, count, steps, engineParams, filename);
        }

        MPI_Barrier(MPI_COMM_WORLD);
    }
}

int main(int argc, char **argv)
{
    MPI_Init(&argc, &argv);
    int worldRank, worldSize;
    MPI_Comm_rank(MPI_COMM_WORLD, &worldRank);
    MPI_Comm_size(MPI_COMM_WORLD, &worldSize);
    ::testing::InitGoogleTest(&argc, argv);
    int result = RUN_ALL_TESTS();

    MPI_Finalize();
    return result;
}<|MERGE_RESOLUTION|>--- conflicted
+++ resolved
@@ -205,28 +205,6 @@
             adios2::Dims countTmp = count;
             startTmp[0] = mpiRank * 2;
             countTmp[0] = 1;
-<<<<<<< HEAD
-            bpChars.SetSelection({startTmp, countTmp});
-            bpUChars.SetSelection({startTmp, countTmp});
-            bpShorts.SetSelection({startTmp, countTmp});
-            bpUShorts.SetSelection({startTmp, countTmp});
-            bpInts.SetSelection({startTmp, countTmp});
-            bpUInts.SetSelection({startTmp, countTmp});
-            bpFloats.SetSelection({startTmp, countTmp});
-            bpDoubles.SetSelection({startTmp, countTmp});
-            bpComplexes.SetSelection({startTmp, countTmp});
-            bpDComplexes.SetSelection({startTmp, countTmp});
-            engine.Get(bpChars, myChars.data(), adios2::Mode::Sync);
-            engine.Get(bpUChars, myUChars.data(), adios2::Mode::Sync);
-            engine.Get(bpShorts, myShorts.data(), adios2::Mode::Sync);
-            engine.Get(bpUShorts, myUShorts.data(), adios2::Mode::Sync);
-            engine.Get(bpInts, myInts.data(), adios2::Mode::Sync);
-            engine.Get(bpUInts, myUInts.data(), adios2::Mode::Sync);
-            engine.Get(bpFloats, myFloats.data(), adios2::Mode::Sync);
-            engine.Get(bpDoubles, myDoubles.data(), adios2::Mode::Sync);
-            engine.Get(bpComplexes, myComplexes.data(), adios2::Mode::Sync);
-            engine.Get(bpDComplexes, myDComplexes.data(), adios2::Mode::Sync);
-=======
             varChars.SetSelection({startTmp, countTmp});
             varUChars.SetSelection({startTmp, countTmp});
             varShorts.SetSelection({startTmp, countTmp});
@@ -247,7 +225,6 @@
             engine.Get(varDoubles, myDoubles.data(), adios2::Mode::Sync);
             engine.Get(varComplexes, myComplexes.data(), adios2::Mode::Sync);
             engine.Get(varDComplexes, myDComplexes.data(), adios2::Mode::Sync);
->>>>>>> 1b2754c6
             VerifyData(myChars.data(), currentStep, startTmp, countTmp, shape,
                        mpiRank);
             VerifyData(myUChars.data(), currentStep, startTmp, countTmp, shape,
@@ -271,28 +248,6 @@
 
             startTmp[0] = mpiRank * 2 + 1;
             countTmp[0] = 1;
-<<<<<<< HEAD
-            bpChars.SetSelection({startTmp, countTmp});
-            bpUChars.SetSelection({startTmp, countTmp});
-            bpShorts.SetSelection({startTmp, countTmp});
-            bpUShorts.SetSelection({startTmp, countTmp});
-            bpInts.SetSelection({startTmp, countTmp});
-            bpUInts.SetSelection({startTmp, countTmp});
-            bpFloats.SetSelection({startTmp, countTmp});
-            bpDoubles.SetSelection({startTmp, countTmp});
-            bpComplexes.SetSelection({startTmp, countTmp});
-            bpDComplexes.SetSelection({startTmp, countTmp});
-            engine.Get(bpChars, myChars.data(), adios2::Mode::Sync);
-            engine.Get(bpUChars, myUChars.data(), adios2::Mode::Sync);
-            engine.Get(bpShorts, myShorts.data(), adios2::Mode::Sync);
-            engine.Get(bpUShorts, myUShorts.data(), adios2::Mode::Sync);
-            engine.Get(bpInts, myInts.data(), adios2::Mode::Sync);
-            engine.Get(bpUInts, myUInts.data(), adios2::Mode::Sync);
-            engine.Get(bpFloats, myFloats.data(), adios2::Mode::Sync);
-            engine.Get(bpDoubles, myDoubles.data(), adios2::Mode::Sync);
-            engine.Get(bpComplexes, myComplexes.data(), adios2::Mode::Sync);
-            engine.Get(bpDComplexes, myDComplexes.data(), adios2::Mode::Sync);
-=======
             varChars.SetSelection({startTmp, countTmp});
             varUChars.SetSelection({startTmp, countTmp});
             varShorts.SetSelection({startTmp, countTmp});
@@ -313,7 +268,6 @@
             engine.Get(varDoubles, myDoubles.data(), adios2::Mode::Sync);
             engine.Get(varComplexes, myComplexes.data(), adios2::Mode::Sync);
             engine.Get(varDComplexes, myDComplexes.data(), adios2::Mode::Sync);
->>>>>>> 1b2754c6
             VerifyData(myChars.data(), currentStep, startTmp, countTmp, shape,
                        mpiRank);
             VerifyData(myUChars.data(), currentStep, startTmp, countTmp, shape,
@@ -345,11 +299,7 @@
             break;
         }
     }
-<<<<<<< HEAD
-    auto attInt = dataManIO.InquireAttribute<int>("AttInt");
-=======
     auto attInt = io.InquireAttribute<int>("AttInt");
->>>>>>> 1b2754c6
     ASSERT_EQ(110, attInt.Data()[0]);
     engine.Close();
 }
