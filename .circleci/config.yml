defaults: &defaults
  working_directory: /home/adios2
  steps:
    - checkout:
        path: /home/adios2/source
    - run:
        name: Update
        command: bash source/scripts/circle/runOnCircle.sh update
    - run:
        name: Configure
        command: bash source/scripts/circle/runOnCircle.sh configure
    - run:
        name: Build
        command: bash source/scripts/circle/runOnCircle.sh build
    - run:
        name: Test
        command: |
          ulimit -c unlimited
          export SstVerbose=1
          bash source/scripts/circle/runOnCircle.sh test
    - run:
        command: |
          mkdir -p /tmp/core_dumps
          find . -name '*core*' | xargs bash -c 'for F in $@; do if file -b "$F" | grep -q "core file"; then cp -v --parents "$F" /tmp/core_dumps; fi; done'
        when: on_fail
    - store_artifacts:
        path: /tmp/core_dumps

version: 2

jobs:
  "el7":
<<<<<<< HEAD
    <<: *defaults
    docker:
      - image: ornladios/adios2:el7

  "el7-gnu7":
    <<: *defaults
    docker:
      - image: ornladios/adios2:el7-gnu7-ohpc

  "el7-gnu7-openmpi":
    <<: *defaults
    docker:
      - image: ornladios/adios2:el7-gnu7-openmpi-ohpc

  "el7-intel18":
    <<: *defaults
    docker:
      - image: ornladios/adios2:el7-intel18-ohpc

  "el7-intel18-impi":
    <<: *defaults
    docker:
      - image: ornladios/adios2:el7-intel18-impi-ohpc
=======
    <<: *defaults
    docker:
      - image: ornladios/adios2:el7

  "el7-gnu7":
    <<: *defaults
    docker:
      - image: ornladios/adios2:el7-gnu7-ohpc

  "el7-gnu7-openmpi":
    <<: *defaults
    docker:
      - image: ornladios/adios2:el7-gnu7-openmpi-ohpc

  "el7-intel18":
    <<: *defaults
    docker:
      - image: ornladios/adios2:el7-intel18-ohpc

  "el7-intel18-impi":
    <<: *defaults
    docker:
      - image: ornladios/adios2:el7-intel18-impi-ohpc

  "el7-intel18-mpich":
    <<: *defaults
    docker:
      - image: ornladios/adios2:el7-intel18-mpich-ohpc
>>>>>>> 8d9c0d39

workflows:
  version: 2
  build:
    jobs:
      - "el7"
      - "el7-gnu7"
      - "el7-gnu7-openmpi"
      - "el7-intel18"
<<<<<<< HEAD
      - "el7-intel18-impi"
=======
      - "el7-intel18-impi"
      - "el7-intel18-mpich"
>>>>>>> 8d9c0d39
<|MERGE_RESOLUTION|>--- conflicted
+++ resolved
@@ -30,31 +30,7 @@
 
 jobs:
   "el7":
-<<<<<<< HEAD
-    <<: *defaults
-    docker:
-      - image: ornladios/adios2:el7
 
-  "el7-gnu7":
-    <<: *defaults
-    docker:
-      - image: ornladios/adios2:el7-gnu7-ohpc
-
-  "el7-gnu7-openmpi":
-    <<: *defaults
-    docker:
-      - image: ornladios/adios2:el7-gnu7-openmpi-ohpc
-
-  "el7-intel18":
-    <<: *defaults
-    docker:
-      - image: ornladios/adios2:el7-intel18-ohpc
-
-  "el7-intel18-impi":
-    <<: *defaults
-    docker:
-      - image: ornladios/adios2:el7-intel18-impi-ohpc
-=======
     <<: *defaults
     docker:
       - image: ornladios/adios2:el7
@@ -83,7 +59,7 @@
     <<: *defaults
     docker:
       - image: ornladios/adios2:el7-intel18-mpich-ohpc
->>>>>>> 8d9c0d39
+
 
 workflows:
   version: 2
@@ -93,9 +69,5 @@
       - "el7-gnu7"
       - "el7-gnu7-openmpi"
       - "el7-intel18"
-<<<<<<< HEAD
-      - "el7-intel18-impi"
-=======
       - "el7-intel18-impi"
       - "el7-intel18-mpich"
->>>>>>> 8d9c0d39
