--- conflicted
+++ resolved
@@ -238,17 +238,10 @@
 
 
 set(ADIOS2_CONFIG_OPTS
-<<<<<<< HEAD
-    BP5 DataMan DataSpaces HDF5 HDF5_VOL MHS SST Fortran MPI Python Blosc2
-    BZip2 LIBPRESSIO MGARD PNG SZ ZFP DAOS IME O_DIRECT Sodium Catalyst SysVShMem UCX ZeroMQ 
-    Profiling Endian_Reverse AWSSDK GPU_Support CUDA Kokkos Kokkos_CUDA Kokkos_HIP Kokkos_SYCL
-    SQLite3
-=======
     DataMan DataSpaces HDF5 HDF5_VOL MHS SST Fortran MPI Python Blosc2 BZip2
     LIBPRESSIO MGARD PNG SZ ZFP DAOS IME O_DIRECT Sodium Catalyst SysVShMem UCX
     ZeroMQ Profiling Endian_Reverse AWSSDK GPU_Support CUDA Kokkos Kokkos_CUDA
-    Kokkos_HIP Kokkos_SYCL
->>>>>>> c8b7b66e
+    Kokkos_HIP Kokkos_SYCL SQLite3
 )
 
 GenerateADIOSHeaderConfig(${ADIOS2_CONFIG_OPTS})
